"""This module contains the model classes of OnStove."""

import os
from typing import Optional, Union, Callable
from warnings import warn

import dill
import matplotlib
import csv
from pyproj import CRS
import pandas as pd
import numpy as np
import geopandas as gpd
import rasterio
import matplotlib.pyplot as plt
import psycopg2
import scipy.spatial
from copy import copy
from csv import DictReader
from time import time
from matplotlib import cm
from matplotlib.colors import to_rgb
from matplotlib.offsetbox import (TextArea, AnnotationBbox, VPacker, HPacker)
from rasterio import features
from rasterio.fill import fillnodata
from rasterio.warp import transform_bounds
from scipy.interpolate import griddata
from plotnine import (
    ggplot,
    element_text,
    aes,
    scale_x_discrete,
    scale_fill_manual,
    scale_color_manual,
    geom_col,
    geom_text,
    ylim,
    element_rect,
    coord_flip,
    theme_minimal,
    theme_classic,
    theme,
    labs,
    after_stat,
    facet_wrap,
    geom_histogram,
    geom_boxplot,
    geom_density,
    facet_grid, element_blank,
    guide_legend, guides,
    geom_vline
)
from plotnine.stats.stat_boxplot import weighted_percentile

from onstove.layer import VectorLayer, RasterLayer
from onstove.technology import Technology, LPG, Biomass, Electricity, Biogas, Charcoal, MiniGrids
from onstove.raster import sample_raster
from onstove._utils import Processes, deep_update
from onstove._layer_utils import raster_setter


def timeit(func):
    # This function shows the execution time of
    # the function object passed
    def wrap_func(*args, **kwargs):
        t1 = time()
        result = func(*args, **kwargs)
        t2 = time()
        print(f'Function {func.__name__!r} executed in {(t2 - t1):.4f}s')
        return result

    return wrap_func


class DataProcessor:
    """Class containing the methods to process the GIS datasets required for the :class:`MCA` and the :class:`OnStove`
    models.

    Parameters
    ----------
    project_crs: pyproj.CRS or int, default 3395
        The coordinate system of the project. The value can be anything accepted by
        :doc:`geopandas:docs/reference/api/geopandas.GeoDataFrame.to_crs`, such as an authority string (eg “EPSG:4326”),
        a WKT string or an EPSG int. If defined all datasets added to the ``DataProcessor`` will be reprojected to
        this crs when calling the :meth:`reproject_layers` method. If not defined then the ``crs`` of the
        :attr:`base_layer` will be used.
    cell_size: tuple of float (width, height), default (1000, 1000)
        The desired cell size of the raster layers. It should be defined in the units of the used ``crs``. If defined,
        it will be used to rescale all datasets when calling the :meth:`align` method. If not defined, the
        ``cell_size`` of the :attr:`base_layer` will be used.
    output_directory: str, default 'output'
        A folder path where to save the output datasets.

    Attributes
    ----------
    layers: dict[str, dict[str, 'RasterLayer']]
        All layers added to the ``DataProcessor`` using the :meth:`add_layer` method.
    mask_layer: VectorLayer
        Layer used to mask all datasets when calling the :meth:`mask_layers` method. It is set with the
        :meth:`add_mask_layer` method.
    conn: psycopg2.connect
        Connection to a PostgreSQL database, set with the :meth:`set_postgres` method.
    base_layer:
        RasterLayer to use as template for all raster based data processes. For example, the :meth:`align_layers` uses
        the grid cell of this raster to align all other rasters.
    """

    def __init__(self, project_crs: Optional[Union['pyproj.CRS', int]] = 3395,
                 cell_size: tuple[float] = (1000,1000), output_directory: str = '.'):
        """
        Initializes the class and sets an empty layers dictionaries.
        """
        unit_test = CRS.from_user_input(project_crs)
        unit_name = unit_test.axis_info[0].unit_name

        if unit_name != 'metre':
            warn("The unit of the selected coordinate system is " + unit_name + '. OnStove requires the unit to be in '
                'metres. Check https://epsg.io/ for potential coordinate systems to use. Using 3395 as default.',
                 Warning, stacklevel=2)
            project_crs = 3395
        if cell_size != (1000, 1000):
            warn("The cell size selected is " + str(cell_size) + '. The current version of OnStove requires 1 sq. km '
                                                            'resolution. Your cell size has been updated', Warning, stacklevel=2)
            cell_size = (1000, 1000)

        self.layers = {}
        self.project_crs = project_crs
        self.cell_size = cell_size
        self.output_directory = output_directory
        self.mask_layer = None
        self.conn = None
        self.base_layer = None

    def __setitem__(self, idx, value):
        self.__dict__[idx] = value

    def __getitem__(self, idx):
        return self.__dict__[idx]

    def _get_layers(self, layers: dict[str, list[str]]) -> dict[str, dict[str, 'RasterLayer']]:
        """Gets the ``dict(category: dict(name: layer))`` dictionary from the :attr:`layers` attribute.

        Parameters
        ----------
        layers: dict
            Dictionary of ``category``-``list of layer names`` pairs to extract from the :attr:`layers` attribute.

        Returns
        -------
        dict[str, dict[str, 'RasterLayer']]
            Dictionary with the ``category``, ``name``, ``layer`` pairs.
        """
        if layers == 'all':
            _layers = self.layers
        elif isinstance(layers, dict):
            if isinstance(list(layers.values())[0], list):
                _layers = {}
                for category, names in layers.items():
                    _layers[category] = {}
                    for name in names:
                        _layers[category][name] = self.layers[category][name]
            else:
                _layers = layers
        return _layers

    def set_postgres(self, dbname: str, user: str, password: str):
        """
        Wrapper function to set a connection to a PostgreSQL database using the :doc:`psycopg2.connect<psycopg2:module>`
        class.

        It stores the connection into the :attr:`conn` attribute, which can be used to read layers directly from the
        database.

        .. warning::
           The PostgreSQL database connection is only functional for vector layers. Compatibility with raster layers
           will be available in future releases.

        Parameters
        ----------
        dbname: str
            name of the database.
        user: str
            User name of the postgres connection.
        password: str
            Password to authenticate the user.
        """
        self.conn = psycopg2.connect(dbname=dbname,
                                     user=user,
                                     password=password)

    def add_layer(self, path: str, layer_type: str, category: str = 'Other', name: str = None, query: str = None,
                  postgres: bool = False, base_layer: bool = False, resample: str = 'nearest',
                  normalization: str = 'MinMax', inverse: bool = False, distance_method: Optional[str] = None,
                  distance_limit: Optional[Callable[[np.ndarray], np.ndarray]] = None,
                  window: Optional[bool] = False, rescale: bool = False):
        """Adds a new layer (type VectorLayer or RasterLayer) to the DataProcessor class

        Parameters
        ----------
        category: str
            Category of the layer. This parameter is useful to group the data into logical categories such as
            "Demographics", "Resources" and "Infrastructure" or "Demand", "Supply" and "Others". These categories are
            particularly relevant for the ``MCA`` analysis.
        name: str
            Name of the dataset.
        path: str
            Path to the layer.
        layer_type: str
            Layer type, `vector` or `raster`.
        query: str, optional
            A query string to filter the data. For more information refer to
            :doc:`pandas:reference/api/pandas.DataFrame.query`.

            .. note::
               Only applicable for the `vector` ``layer_type``.

        postgres: bool, default False
            Whether to use a PostgreSQL database connection to read the layer. The connection has to already exist
            and be stored in the :attr:`conn` attribute using the :meth:`set_postgres` method.
        base_layer: bool, default False
            Whether the layer should be used as a :attr:`base_layer` for the data processing.
        resample: str, default 'nearest'
            Sets the default method to use when resampling the dataset. Resampling occurs when changing the grid cell size
            of the raster, thus the values of the cells need to be readjusted to reflect the new cell size. Several
            sampling methods can be used, and which one to use is dependent on the nature of the data. For a list of the
            accepted methods refer to :doc:`rasterio.enums.Resampling<rasterio:api/rasterio.enums>`.

            .. seealso::
               :class:`RasterLayer`

        normalization: str, 'MinMax'
            Sets the default normalization method to use when calling the :meth:`RasterLayer.normalize`. Currently, the
            only available option is `'MinMax'`. This is relevant to calculate the
            :attr:`demand_index<onstove.MCA.demand_index>`,
            :attr:`supply_index<onstove.MCA.supply_index>`,
            :attr:`clean_cooking_index<onstove.MCA.clean_cooking_index>` and
            :attr:`assistance_need_index<onstove.MCA.assistance_need_index>` of the ``MCA`` model.

            .. note::
               If the ``layer_type`` is `vector`, this parameters will be passed to any raster dataset created from
               the vector layer, for example see :attr:`VectorLayer.distance_raster`.

        inverse: bool, default False
            Sets the default mode for the normalization algorithm (see :meth:`RasterLayer.normalize`). If `False`, then
            the raster will be normalized (if :meth:`normalize_rasters` is called) setting 1 as the high value and 0 as
            the low. If `True`, then the raster will be normalized setting the high value as 0 and the low values as 1.

            .. note::
               If the ``layer_type`` is `vector`, this parameters will be passed to any raster dataset created from
               the vector layer, for example see :attr:`VectorLayer.distance_raster`.

        distance_method: str, optional
            Sets the default distance algorithm to use when calling the :meth:`get_distance_raster` method for the
            layer, see :class:`VectorLayer` and :class:`RasterLayer`.
        distance_limit: Callable object (function or lambda function) with a numpy array as input, optional
            Defines a distance limit or range to consider when calculating the distance raster, see
            :class:`VectorLayer` and :class:`RasterLayer`.
        window: rasterio.windows.Window or gpd.GeoDataFrame
            A window or bounding box to read in the data if ``layer_type`` is `raster` or `vector` respectively.
            See the ``window`` parameter of :class:`RasterLayer` and the ``bbox`` parameter of :class:`VectorLayer`.
        rescale: bool, default False
            Sets the default value for the ``rescale`` attribute. This attribute is used in the :meth:`align` method to
            rescale the values of a cell proportionally to the change in size of the cell. This is useful when aligning
            rasters that have different cell sizes and their values can be scaled proportionally. See the ``rescale``
            parameter of :class:`RasterLayer`.

        See also
        ----------
        set_postgres
        get_distance_raster
        VectorLayer
        RasterLayer
        """
        if name is None:
            name = os.path.splitext(os.path.basename(path))[0]

        if layer_type == 'vector':
            if base_layer == True:
                warn("A vector layer has been given as base_layer. The base_layer can only be of type raster. base_layer"
                     "for this layer has been set to False.", Warning, stacklevel=2)
            if postgres:
                layer = VectorLayer(category, name, path, conn=self.conn,
                                    normalization=normalization,
                                    distance_method=distance_method,
                                    distance_limit=distance_limit,
                                    inverse=inverse, query=query)
            else:
                if window:
                    window = self.mask_layer.data
                else:
                    window = None
                layer = VectorLayer(category, name, path,
                                    normalization=normalization,
                                    distance_method=distance_method,
                                    distance_limit=distance_limit,
                                    inverse=inverse, query=query, bbox=window)

        elif layer_type == 'raster':
            if resample not in rasterio.enums.Resampling.__members__.keys():
                warn("Invalid resampling method selected. Check the rasterio documention for available options: "
                     "https://rasterio.readthedocs.io/en/latest/api/rasterio.enums.html#rasterio.enums.Resampling", Warning, stacklevel=2)
            if window:
                with rasterio.open(path) as src:
                    src_crs = src.meta['crs']
                if src_crs != self.mask_layer.data.crs:
                    bounds = transform_bounds(self.mask_layer.data.crs, src_crs, *self.mask_layer.bounds)
                else:
                    bounds = self.mask_layer.bounds
                window = bounds
            else:
                window = None
            layer = RasterLayer(category, name, path,
                                normalization=normalization, inverse=inverse,
                                distance_method=distance_method, resample=resample,
                                window=window, rescale=rescale)

            if base_layer:
                if not self.cell_size:
                    self.cell_size = (layer.meta['transform'][0],
                                      abs(layer.meta['transform'][4]))
                if not self.project_crs:
                    self.project_crs = layer.meta['crs']

                cell_size_diff = abs(self.cell_size[0] - layer.meta['transform'][0]) / \
                                 layer.meta['transform'][0]

                if (layer.meta['crs'] != self.project_crs) or (cell_size_diff > 0.01):
                    output_path = os.path.join(self.output_directory, category, name)
                    layer.reproject(self.project_crs,
                                    output_path=output_path,
                                    cell_width=self.cell_size[0],
                                    cell_height=self.cell_size[1])

                if isinstance(self.mask_layer, VectorLayer):
                    layer.mask(self.mask_layer)

                self.base_layer = layer

        if category in self.layers.keys():
            self.layers[category][name] = layer
        else:
            self.layers[category] = {name: layer}

    def add_mask_layer(self, path: str, category: str = 'Other', name: str = None,
                       query: str = None, postgres: bool = False, save_layer: bool = False):
        """Adds a vector layer to self.mask_layer.

        This layer is used to mask all other layers.

        Parameters
        ----------
        category: str
            Category the dataset.
        name: str
            Name of the dataset.
        path: str
            The relative path of the datafile. This file can be of any type that is accepted by
            :doc:`geopandas:docs/reference/api/geopandas.read_file`.
        query: str, optional
            A query string to filter the data. For more information refer to
            :doc:`pandas:reference/api/pandas.DataFrame.query`.
        postgres: bool, default False
            Whether to use a PostgreSQL database connection to read the layer from. The connection needs be already
            created and stored in the :attr:`conn` attribute using the :meth:`set_postgres` method.
        save_layer: bool default False
            Whether to save the dataset to disc or not

        See also
        ----------
        mask_layer
        """
        if name is None:
            name = os.path.splitext(os.path.basename(path))[0]
        try:
            if postgres:
                self.mask_layer = VectorLayer(category, name, path, self.conn, query)
            else:
                self.mask_layer = VectorLayer(category, name, path, query=query)

            if self.mask_layer.data.crs != self.project_crs:
                output_path = os.path.join(self.output_directory, category, name)
                self.mask_layer.reproject(self.project_crs, output_path)
            if save_layer:
                self.mask_layer.save(os.path.join(self.output_directory, self.mask_layer.category, self.mask_layer.name))

        except Exception:
            warn("The mask layer has to be vector polygon layer.", Warning, stacklevel=2)
    def _save_layers(self, save: bool, category: str, name: str):
        if save:
            output_path = os.path.join(self.output_directory,
                                       category, name)
            os.makedirs(output_path, exist_ok=True)
        else:
            output_path = None
        return output_path

    def mask_layers(self, datasets: dict[str, list[str]] = 'all', crop: bool = True, save_layers: bool = False):
        """Uses the mask layer in ``self.mask_layer`` to mask layers to its boundaries.

        Parameters
        ----------
        datasets: dictionary of ``category``-``list of layer names`` pairs, default 'all'
            Specifies which dataset(s) to clip.

            .. code-block::
                :caption: Example

                datasets={'category_1': ['layer_1', 'layer_2'],
                          'category_2': [...]}

        crop: boolean, default True
            Determines whether to crop the masked layers extent to the mask layers extent.
        save_layers: boolean, default False
            Determines whether to save the reprojected layer to disc or not.

        See also
        ----------
        add_mask_layer
        """
        if not isinstance(self.mask_layer, VectorLayer):
            raise Exception('The `mask_layer` attribute is empty, please first ' + \
                            'add a mask layer using the `.add_mask_layer` method.')
        datasets = self._get_layers(datasets)
        for category, layers in datasets.items():
            for name, layer in layers.items():
                output_path = self._save_layers(save=save_layers, category=category, name=name)
                if name != self.base_layer.name:
                    all_touched = True
                else:
                    all_touched = False
                if isinstance(layer, RasterLayer):
                    layer.mask(self.mask_layer, output_path, all_touched=all_touched, crop=crop)
                elif isinstance(layer, VectorLayer):
                    layer.mask(self.mask_layer, output_path)

                if isinstance(layer.friction, RasterLayer):
                    layer.friction.mask(self.mask_layer, output_path, crop=crop)
                if isinstance(layer.distance_raster, RasterLayer):
                    layer.distance_raster.mask(self.mask_layer, output_path, crop=crop)

    def align_layers(self, datasets: dict[str, list[str]] = 'all', save_layers=False):
        """Ensures that the coordinate system and resolution of the raster is the same as the base layer

        Parameters
        ----------
        datasets: dictionary of ``category``-``list of layer names`` pairs, default 'all'
            Specifies which dataset(s) to align.

            .. code-block::
               :caption: Example

               datasets={'category_1': ['layer_1', 'layer_2'],
                         'category_2': [...]}

        save_layers: boolean, default False
            Determines whether to save the reprojected layer to disc or not.

        See also
        ----------
        RasterLayer.align
        """

        datasets = self._get_layers(datasets)
        for category, layers in datasets.items():
            for name, layer in layers.items():
                output_path = self._save_layers(save=save_layers, category=category, name=name)
                if isinstance(layer, VectorLayer):
                    if isinstance(layer.friction, RasterLayer):
                        layer.friction.align(base_layer=self.base_layer, output_path=output_path)
                else:
                    if name != self.base_layer.name:
                        layer.align(base_layer=self.base_layer, output_path=output_path)
                    if isinstance(layer.friction, RasterLayer):
                        layer.friction.align(base_layer=self.base_layer, output_path=output_path)

    def reproject_layers(self, datasets: dict[str, list[str]] = 'all', save_layers=False):
        """Reprojects all layers entered.

        Parameters
        ----------
        datasets: dictionary of ``category``-``list of layer names`` pairs, default 'all'
            Specifies which dataset(s) to reproject.

            .. code-block::
                :caption: Example

                datasets={'category_1': ['layer_1', 'layer_2'],
                          'category_2': [...]}

        save_layers: boolean, default False
            Determines whether to save the reprojected layer to disc or not.

        See also
        --------
        RasterLayer.reproject
        VectorLayer.reproject
        """
        datasets = self._get_layers(datasets)
        for category, layers in datasets.items():
            for name, layer in layers.items():
                output_path = self._save_layers(save=save_layers, category=category, name=name)
                layer.reproject(self.project_crs, output_path)
                if isinstance(layer.friction, RasterLayer):
                    layer.friction.reproject(self.project_crs, output_path)

    def get_distance_rasters(self, datasets: Union[str, dict] = "all", save_layers: bool =False):
        """Calls the `.distance_raster` method of all the layers entered.

        The function calculates the distance either as proximity or as traveltime see `RasterLayer.get_distance_raster`
        or `VectorLayer.get_distance_raster`

        Parameters
        ----------
        datasets: str or dict, default "all"
            Defines the datasets to be normalized. Can be entered as either a string or a dictionary.

            .. code-block::
                :caption: Example

                datasets={'category_1': ['layer_1', 'layer_2'],
                          'category_2': [...]}

        save_layer: bool, default False
            Determines whether to save the distance raster to disc or not.

        See also
        --------
        RasterLayer.get_distance_raster
        VectorLayer.get_distance_raster
        """
        datasets = self._get_layers(datasets)
        for category, layers in datasets.items():
            for name, layer in layers.items():
                output_path = self._save_layers(save=save_layers, category=category, name=name)
                if isinstance(layer, VectorLayer):
                    layer.get_distance_raster(raster=self.base_layer,
                                              output_path=output_path)
                if isinstance(layer, RasterLayer):
                    layer.get_distance_raster(output_path=output_path, mask_layer=self.mask_layer)


    def normalize_rasters(self, datasets: Union[str, dict] = "all", buffer: bool =False, save_layers: bool =False):
        """Calls the `.normalize` method of all the layers entered.

        Normlaizes all input rasters using a ´MinMax´ normalization.

        Parameters
        ----------
        datasets: str or dict, default "all"
            Defines the datasets to be normalized. Can be entered as either a string or a dictionary.

            .. code-block::
                :caption: Example

                datasets={'category_1': ['layer_1', 'layer_2'],
                          'category_2': [...]}

        buffer: bool, default False
            Whether to exclude the areas outside the ``distance_limit`` attribute and make them `np.nan`. The ``distance_limit``
            is an attribute of the datasets
        save_layer: bool, default False
            Determines whether to save the normalized dataset to disc or not.

        See also
        --------
        RasterLayer.normalize
        RasterLayer.mask
        """
        datasets = self._get_layers(datasets)
        for category, layers in datasets.items():
            for name, layer in layers.items():
                output_path = self._save_layers(save=save_layers, category=category, name=name)
                layer.mask(self.mask_layer, crop=False, all_touched=False)
                layer.normalize(output_path, buffer=buffer, inverse=layer.inverse)

    def save_datasets(self, datasets: Union[str, dict] = "all"):
        """Saves layers.

        Saves any layer that is given as input in parameter ``datasets``

        Parameters
        ----------
        datasets: str or dict, default "all"
            Defines the datasets to be saved. Can be entered as either a string or a dictionary.

            .. code-block::
                :caption: Example

                datasets={'category_1': ['layer_1', 'layer_2'],
                          'category_2': [...]}

        """
        datasets = self._get_layers(datasets)
        if self.mask_layer.category not in datasets.keys():
            datasets[self.mask_layer.category] = {}
        datasets[self.mask_layer.category][self.mask_layer.name] = self.mask_layer
        if self.base_layer.category not in datasets.keys():
            datasets[self.base_layer.category] = {}
        datasets[self.base_layer.category][self.base_layer.name] = self.base_layer
        for category, layers in datasets.items():
            for name, layer in layers.items():
                output_path = os.path.join(self.output_directory,
                                           category, name)
                os.makedirs(output_path, exist_ok=True)
                layer.save(output_path)
                for raster in ['distance_raster', 'normalized']:
                    if layer[raster] is not None:
                        output_path = os.path.join(self.output_directory,
                                                   category, name)
                        os.makedirs(output_path, exist_ok=True)
                        layer[raster].save(output_path)

    def to_pickle(self, name):
        """Saves the model as a pickle."""
        self.conn = None
        os.makedirs(self.output_directory, exist_ok=True)
        with open(os.path.join(self.output_directory, name), "wb") as f:
            dill.dump(self, f)

    @classmethod
    def read_model(cls, path):
        """Reads a model from a pickle

        Returns
        -------
        OnStove instance
        """
        with open(path, "rb") as f:
            model = dill.load(f)
        return model


class MCA(DataProcessor):
    """The ``MCA`` class is used to conduct a spatial Multicriteria Analysis in order to prioritize areas of action for
    clean cooking access.

    The MCA model is based in the methods of the `Energy Access Explorer (EAE) <https://www.energyaccessexplorer.org/>`_
    and the `Clean Cooking Explorer (CCE) <https://cleancookingexplorer.org/>`_. It
    focuses on identifying potential areas where clean cooking can be quickly adopted, areas where markets for
    clean cooking technologies can be expanded or areas in need of financial assistance or lack of infrastructure.
    In brief, it identifies priority areas of action from the user perspective.

    .. note::
       The :class:`MCA` class inherits all functionalities from the :class:`DataProcessor` class.

    Parameters
    ----------
    **kwargs: dictionary of parameters
        Parameters from the :class:`DataProcessor` parent class.

    Attributes
    ----------
    demand_index
    supply_index
    clean_cooking_index
    assistance_need_index
    """

    def __init__(self, **kwargs):
        super().__init__(**kwargs)
        self.demand_index = None
        self.supply_index = None
        self.clean_cooking_index = None
        self.assistance_need_index = None

    @property
    def demand_index(self) -> RasterLayer:
        """The Demand Index highlights the potential demand for clean cooking in different parts of the study area. It
        shows where demand is comparatively higher or lower.

        The demand index is generated by calling the :meth:`set_demand_index` method, which normalizes and weights all
        relevant demand datasets and combines them.

        See also
        --------
        set_demand_index
        supply_index
        set_supply_index
        clean_cooking_index
        set_clean_cooking_index
        assistance_need_index
        set_assistance_need_index
        """
        if self._demand_index is None:
            raise ValueError('No `demand_index` was found, please calculate a demand index by calling the '
                             '`set_demand_index()` method with the relevant list of `datasets`.')
        return self._demand_index

    @demand_index.setter
    def demand_index(self, raster):
        if isinstance(raster, RasterLayer):
            self._demand_index = raster
        elif raster is None:
            self._demand_index = None
        else:
            raise ValueError('The demand index needs to be of class `RasterLayer`, but {type(raster)} was provided.')

    @property
    def supply_index(self) -> RasterLayer:
        """The Supply Index highlights the potential for clean cooking supply in different parts of the study area. It
        shows where supply is comparatively better or worst.

        This index is generated by calling the :meth:`set_supply_index` method, which normalizes and weights all
        relevant demand datasets and combines them. The supply index can show where the supply potential is better
        for different types of stoves, e.g. biogas, LPG or electricity and Improved Cook Stoves (ICS), or where supply
        is more easily accessible.

        See also
        --------
        set_supply_index
        demand_index
        set_demand_index
        clean_cooking_index
        set_clean_cooking_index
        assistance_need_index
        set_assistance_need_index
        """
        if self._supply_index is None:
            raise ValueError('No `supply_index` was found, please calculate a supply index by calling the '
                             '`set_supply_index()` method with the relevant list of `datasets`.')
        return self._supply_index

    @supply_index.setter
    def supply_index(self, raster):
        if isinstance(raster, RasterLayer):
            self._supply_index = raster
        elif raster is None:
            self._supply_index = None
        else:
            raise ValueError(f'The supply index needs to be of class `RasterLayer`, but {type(raster)} was provided.')

    @property
    def clean_cooking_index(self) -> RasterLayer:
        """The Clean Cooking Index measures where demand and supply are simultaneously higher.

        This index is generated by calling the :meth:`set_clean_cooking_index` method, which produces an aggregated
        measure of the :attr:`demand_index` and the :attr:`supply_index`. Areas with high demand and high supply get
        a higher clean cooking index.

        See also
        --------
        set_clean_cooking_index
        demand_index
        set_demand_index
        supply_index
        set_supply_index
        assistance_need_index
        set_assistance_need_index
        """
        if self._clean_cooking_index is None:
            raise ValueError('No `clean_cooking_index` was found, please calculate a clean cooking index by calling '
                             'the `set_clean_cooking_index()` method with the relevant list of `datasets`.')
        return self._clean_cooking_index

    @clean_cooking_index.setter
    def clean_cooking_index(self, raster):
        if isinstance(raster, RasterLayer):
            self._clean_cooking_index = raster
        elif raster is None:
            self._clean_cooking_index = None
        else:
            raise ValueError('The clean cooking index needs to be of class `RasterLayer`, but {type(raster)} was '
                             'provided.')

    @property
    def assistance_need_index(self) -> RasterLayer:
        """The Assistance Need Index measures where demand and supply are simultaneously higher.

        This index is generated by calling the :meth:`set_assistance_need_index` method, which produces an aggregated
        measure selected demand and supply datasets. The index identifies areas where market assistance is needed the
        most, where the demand is high, but the ability to pay and access to supply may be low.

        See also
        --------
        set_clean_cooking_index
        demand_index
        set_demand_index
        supply_index
        set_supply_index
        assistance_need_index
        set_assistance_need_index
        """
        if self._assistance_need_index is None:
            raise ValueError('No `assistance_need_index` was found, please calculate an assistance need index by '
                             'calling the `get_assistance_need_index()` method with the relevant list of `datasets`.')
        return self._assistance_need_index

    @assistance_need_index.setter
    def assistance_need_index(self, raster):
        if isinstance(raster, RasterLayer):
            self._assistance_need_index = raster
        elif raster is None:
            self._assistance_need_index = None
        else:
            raise ValueError('The assistance need index needs to be of class `RasterLayer`.')

    @staticmethod
    def index(layers: dict[dict[str, Union[VectorLayer, RasterLayer]]]) -> np.ndarray:
        """Computes a standard index based on the ``layers`` provided.

        Parameters
        ----------
        layers: dictionary of dictionaries
            Dictionary containing the categories and their respective dictionaries of dataset names and
            :class:`VectorLayer` or :class:`RasterLayer` layers.

        Returns
        -------
        np.ndarray
            The weighted average of the :attr:`RasterLayer.normalized` datasets based on their
            defined :attr:`RasterLayer.weight`"""
        data = {}
        for k, i in layers.items():
            data.update(i)
        weights = []
        rasters = []
        for name, layer in data.items():
            rasters.append(layer.weight * layer.normalized.data)
            weights.append(layer.weight)

        return sum(rasters) / sum(weights)

    def _update_layers(self, datasets):
        datasets = self._get_layers(datasets)
        new_datasets = {}
        for key, items in datasets.items():
            new_datasets[key] = {}
            for name, item in items.items():
                layer = RasterLayer()
                layer.data = item.distance_raster.data.copy()
                layer.name = item.distance_raster.name
                layer.category = item.distance_raster.category
                layer.weight = item.weight
                layer.inverse = item.inverse
                layer.distance_limit = item.distance_limit
                layer.meta = dict(item.distance_raster.meta)
                new_datasets[key][name] = layer
        return new_datasets

    def get_index(self, datasets: dict[str, list[str]] = 'all',
                  buffer: bool = False, name: Optional[str] = None):
        """Computes a standard index based on the ``datasets`` provided.

        It calls the general :meth:`index` method with the provided ``datasets``, normalizes the results including or
        excluding areas defined by the buffer and returns a :class:`RasterLayer` with the computed data and the
        :attr:`base_layer` :class:`RasterLayer.meta` information.

        Parameters
        ----------
        datasets: dictionary of ``category``-``list of layer names`` pairs, default 'all'
            Specifies which dataset(s) to use to compute the index.

            .. code-block::
                :caption: ``datasets`` example:

                datasets={'category_1': ['layer_1', 'layer_2'],
                          'category_2': [...]}

        buffer: str, default ``False``
            Whether to buffer the areas outside the :attr:`RasterLayer.distance_limit`.
        name: str, optional
            Name used to create the :class:`RasterLayer`

        Returns
        -------
        :class:`RasterLayer`
            The weighted average of the :attr:`RasterLayer.normalized` datasets based on their
            defined :attr:`RasterLayer.weight`

        Examples
        --------
        Clean cooking potential index for Biomass ICS created for Nepal:

        >>> nepal.layers['Electricity']['Existing infra'].inverse = False
        >>> nepal.layers['OnStove']['LPG_cost_mean'].inverse = False
        >>> nepal.layers['Biomass']['Traveltime'].inverse = True
        >>> nepal.layers['Demographics']['Wealth'].inverse = True
        >>> nepal.layers['Demographics']['Population'].inverse = False
        >>> nepal.layers['OnStove']['maximum_net_benefit_per_household'].inverse = False
        >>> nepal.layers['OnStove']['available_biogas_mean'].inverse = True
        ...
        >>> nepal.layers['Electricity']['Existing infra'].distance_limit = None
        >>> nepal.layers['OnStove']['LPG_cost_mean'].distance_limit = None
        >>> nepal.layers['Biomass']['Traveltime'].distance_limit = None
        >>> nepal.layers['Demographics']['Wealth'].distance_limit = None
        >>> nepal.layers['Demographics']['Population'].distance_limit = None
        >>> nepal.layers['OnStove']['maximum_net_benefit_per_household'].distance_limit = None
        >>> nepal.layers['OnStove']['available_biogas_mean'].distance_limit = None
        ...
        >>> nepal.layers['Electricity']['Existing infra'].weight = 2.7
        >>> nepal.layers['OnStove']['LPG_cost_mean'].weight = 3.3
        >>> nepal.layers['Biomass']['Traveltime'].weight = 4.3
        >>> nepal.layers['Demographics']['Wealth'].weight = 4.6
        >>> nepal.layers['Demographics']['Population'].weight = 2
        >>> nepal.layers['OnStove']['maximum_net_benefit_per_household'].weight = 4.1
        >>> nepal.layers['OnStove']['available_biogas_mean'].weight = 3.3
        ...
        >>> biomass_ics_index = nepal.get_index(datasets={'Demographics': ['Population', 'Wealth'],
        ...                                               'Electricity': ['Existing infra'],
        ...                                               'Biomass': ['Traveltime'],
        ...                                               'OnStove': ['LPG_cost_mean',
        ...                                                           'maximum_net_benefit_per_household',
        ...                                                           'available_biogas_mean']},
        ...                                     buffer=True, name='Biomass ICS T3')

        Plotting this index produces the following output:

        **Biomass ICS clean cooking potential index created with OnStove**

        .. figure:: ../images/clean_cooking_index.png
           :width: 700
           :alt: Clean cooking potential index created with OnStove
           :align: center
        """
        datasets = self._update_layers(datasets)
        self.normalize_rasters(datasets=datasets, buffer=buffer)
        layer = RasterLayer(normalization='MinMax')
        layer.data = self.index(datasets)
        layer.meta = self.base_layer.meta
        layer.normalize(buffer=buffer)
        layer.normalized.name = name
        return layer.normalized

    def set_demand_index(self, datasets: dict[str, list[str]] = 'all', buffer: bool = False):
        """Computes the :attr:`demand_index` based on the ``datasets`` provided.

        It calls the :meth:`get_index` method with the provided ``datasets``, which normalizes the results including or
        excluding areas defined by the buffer and returns a :class:`RasterLayer` with the computed data and the
        :attr:`base_layer` :class:`RasterLayer.meta` information. The output :class:`RasterLayer` is saved in the
        :attr:`demand_index`attribute.

        Parameters
        ----------
        datasets: dictionary of ``category``-``list of layer names`` pairs, default 'all'
            Specifies which dataset(s) to use to compute the index.

            .. code-block::
                :caption: ``datasets`` example:

                datasets={'category_1': ['layer_1', 'layer_2'],
                          'category_2': [...]}

        buffer: str, default ``False``
            Whether to buffer the areas outside the :attr:`RasterLayer.distance_limit`.
        """
        self.demand_index = self.get_index(datasets=datasets, buffer=buffer, name='Demand Index')

    def set_supply_index(self, datasets: dict[str, list[str]] = 'all', buffer: bool = False):
        """Computes the :attr:`supply_index` based on the ``datasets`` provided.

        It calls the :meth:`get_index` method with the provided ``datasets``, which normalizes the results including or
        excluding areas defined by the buffer and returns a :class:`RasterLayer` with the computed data and the
        :attr:`base_layer` :class:`RasterLayer.meta` information. The output :class:`RasterLayer` is saved in the
        :attr:`supply_index`attribute.

        Parameters
        ----------
        datasets: dictionary of ``category``-``list of layer names`` pairs, default 'all'
            Specifies which dataset(s) to use to compute the index.

            .. code-block::
                :caption: ``datasets`` example:

                datasets={'category_1': ['layer_1', 'layer_2'],
                          'category_2': [...]}

        buffer: str, default ``False``
            Whether to buffer the areas outside the :attr:`RasterLayer.distance_limit`."""
        self.supply_index = self.get_index(datasets=datasets, buffer=buffer, name='Supply Index')

    def set_clean_cooking_index(self, demand_weight: float = 1, supply_weight: float = 1, buffer: bool = False):
        """Computes the :attr:`clean_cooking_index` using the :attr:`demand_index` and the :attr:`supply_index`.

        It computes the weighted average of the :attr:`demand_index` and the :attr:`supply_index` based on the
        provided ``demand_weight`` and ``supply_weight``.

        Parameters
        ----------
        demand_weight: float, default 1
            Value used to weigh the :attr:`demand_index` dataset.
        supply_weight: float, default 1
            Value used to weigh the :attr:`supply_index` dataset.
        buffer: str, default ``False``
            Whether to buffer the areas outside the :attr:`RasterLayer.distance_limit`."""
        layer = RasterLayer(normalization='MinMax')
        layer.data = (demand_weight * self.demand_index.data + supply_weight * self.supply_index.data) / \
                     (demand_weight + supply_weight)
        layer.meta = self.base_layer.meta
        layer.normalize(buffer=buffer)
        layer.normalized.name = 'Clean Cooking Potential Index'
        self.clean_cooking_index = layer.normalized

    def set_assistance_need_index(self, datasets: dict[str, list[str]] = 'all', buffer: bool = False):
        """Computes the :attr:`assistance_need_index` based on the ``datasets`` provided.

        It calls the :meth:`get_index` method with the provided ``datasets``, which normalizes the results including or
        excluding areas defined by the buffer and returns a :class:`RasterLayer` with the computed data and the
        :attr:`base_layer` :class:`RasterLayer.meta` information. The output :class:`RasterLayer` is saved in the
        :attr:`assistance_need_index` attribute.

        Parameters
        ----------
        datasets: dictionary of ``category``-``list of layer names`` pairs, default 'all'
            Specifies which dataset(s) to use to compute the index.

            .. code-block::
                :caption: ``datasets`` example:

                datasets={'category_1': ['layer_1', 'layer_2'],
                          'category_2': [...]}

        buffer: str, default ``False``
            Whether to buffer the areas outside the :attr:`RasterLayer.distance_limit`."""
        self.assistance_need_index = self.get_index(datasets=datasets, buffer=buffer, name='Assistance need index')

    @staticmethod
    def _autopct_format(values):
        def my_format(pct):
            total = sum(values)
            val = int(round(pct * total / 100.0))
            return '{v:d}'.format(v=val) if (val / total) > 0.01 else ''

        return my_format

    def plot_share(self, index: str ='clean cooking potential index',
                   layer: tuple[str, str] = ('demand', 'population'),
                   title: str = 'Clean Cooking Potential Index',
                   output_file: Optional[str] = None):
        """Creates a pie chart showing five different classes of the index categorized from low to high.

        Parameters
        ----------
        index: str, default ``clean cooking potential index``
            Index to plot the share for.
        layer: tuple of two str pairs, ``('demand', 'population')``
            Category and layer name for the layer to use to calculate the shares. If ``('demand', 'population')``
            then the population shares falling on each of the five categories is shown in the pie chart.
        title: str, default ``'Clean Cooking Potential Index'``
            Title of the plot.
        output_file: str, optional
            File name used to save the plot into the :attr:`output_directory`. If ``None``, then the plot is not saved,
            only returned

        Returns
        -------
        matplotlib.axes.Axes
            The axes of the figure.
        """
        levels = []
        if index.lower() in 'clean cooking potential index':
            data = self.clean_cooking_index.data
        elif index.lower() in 'assistance need index':
            data = self.assistance_need_index.data
        elif index.lower() in 'supply index':
            data = self.supply_index.data

        for level in [0.2, 0.4, 0.6, 0.8, 1]:
            levels.append(np.where(
                (data >= (level - 0.2)) & (data < level)))

        share = []
        for level in levels:
            value = np.nansum(self.layers[layer[0]][layer[1]].data[level])
            if np.isnan(value):
                value = 0
            share.append(value)
        share.reverse()

        cmap = cm.get_cmap('magma_r', 5)

        fig, ax = plt.subplots(figsize=(7, 5))

        ax.pie(share,
               autopct=self._autopct_format(np.array(share) / 1000),
               pctdistance=1.2, textprops={'fontsize': 16},
               startangle=140,
               colors=cmap.colors)
        ax.legend(title='',
                  title_fontsize=16,
                  labels=['High', '', 'Medium', '', 'Low'],
                  bbox_to_anchor=(1.05, 0.8), borderaxespad=0.,
                  prop={'size': 16})
        ax.set_title(f'{title}\n(thousands)', loc='left', fontsize=18)

        if output_file:
            plt.savefig(os.path.join(self.output_directory, output_file),
                        dpi=150, bbox_inches='tight')
        return ax


class OnStove(DataProcessor):
    """The ``OnStove`` class is used to perform a geospatial cost-benefit analysis on clean cooking access.

    OnStove determines the net-benefits of cooking with different stoves across an area with regards to capital, fuel,
    and operation and maintenance costs, as well as benefits from reduced morbidity, reduced mortality, time saved and
    emissions avoided. The model identifies the stove that can provide cooking in each settlement achieving the highest
    net-benefit.

    .. note::
       The ``OnStove`` class inherits all functionalities from the :class:`DataProcessor` class.

    Parameters
    ----------
    project_crs: pyproj.CRS or int, optional
        See the :class:`DataProcessor` class for details.
    cell_size: float, optional
        See the :class:`DataProcessor` class for details.
    output_directory: str, default 'output'
        A folder path where to save the output datasets.

    Attributes
    ----------
    gdf: gpd.GeoDataFrame
        GeoDataFrame containing the georeferenced information for every populated square kilometer of the study area.
        This attribute gets created when calling the :meth:`population_to_dataframe` method.
    rows: np.ndarray
        Array containing the row indexes of each row of the :attr:`gdf` in relation to the spatial grid of the data.
        Indicates the horizontal position of each data point.
    cols: np.ndarray
        Array containing the column indexes of each row of the :attr:`gdf` in relation to spatial grid of the data.
        Indicates the vertical position of each data point.
    specs: dict
        Dictionary containing the socio-economic information of the study area. It gets created when reading the
        `scenario file <https://onstove-documentation.readthedocs.io/en/latest/onstove_tool.html#socio-economic-data>`_
        using the :meth:`read_scenario_data` method.
    techs: dict of dict
        Dictionary containing the technology names and classes. It gets created when reading the
        `technology file <https://onstove-documentation.readthedocs.io/en/latest/onstove_tool.html#techno-economic-data>`_
        using the :meth:`read_tech_data` method.
    base_fuel: Technology
        :class:`Technology` class containing information on the current technologies used in the study area. It gets
        created using information from the :attr:`techs` and when the :meth:`set_base_fuel` method gets called.
    energy_per_meal: float
        Average energy required for cooking a standard meal (MJ).
    gwp: dict
        Dictionary containing values of Global Warming Potential (GWP) of relevant pollutants. Default values are for
        100 year potential: ``{'co2': 1, 'ch4': 25, 'n2o': 298, 'co': 2, 'bc': 900, 'oc': -46}``.
    clean_cooking_access_u: float
        Percentage of clean cooking acces in urban settlements.
    clean_cooking_access_r: float
        Percentage of clean cooking acces in rural settlements.
    """

    normalize = Processes.normalize

    def __init__(self, project_crs: Optional[Union['pyproj.CRS', int]] = 3395,
                 cell_size: float = (1000,1000), output_directory: str = '.'):
        """
        Initializes the class and sets an empty layers dictionaries.
        """
        super().__init__(project_crs, cell_size, output_directory)
        self.rows = None
        self.cols = None
        self.techs = {}
        self.base_fuel = None
        self.i = {}
        self.energy_per_meal = 3.64  # MJ
        self.gwp = {'co2': 1, 'ch4': 25, 'n2o': 298, 'co': 2, 'bc': 900, 'oc': -46}
        self.clean_cooking_access_u = None
        self.clean_cooking_access_r = None
        self.electrified_weight = None
        self.tech_separator = 'and'

        self.specs = {'start_year': 2020, 'end_year': 2021, 'end_year_target': 1.0,
                      'meals_per_day': 3.0, 'infra_weight': 1.0,
                      'ntl_weight': 1.0, 'pop_weight': 1.0,'discount_rate': 0.03,
                      'health_spillover_parameter': 0.112,
                      'w_costs': 1.0, 'w_environment': 1.0, 'w_health': 1.0,
                      'w_spillover': 1.0, 'w_time': 1.0}

        self.gdf = gpd.GeoDataFrame()


    def read_scenario_data(self, path_to_config: str, delimiter=','):
        """Reads the scenario data into a dictionary.

        The scenario data (specifically the `Param` and `Value` columns)
        are saved in a :attr:`specs` attribute of the OnStove class which is called with `model.specs` (model is substituted
        for the name that you gave the model instance). The attribute is in the form of a dictionary where the keys are
        the names given in the `Param` and the value is taken from the `Value`. See
        `example <https://onstove-documentation.readthedocs.io/en/latest/onstove_tool.html#socio-economic-data>`_.
        """
        config = {}
        with open(path_to_config, 'r') as csvfile:
            reader = DictReader(csvfile, delimiter=delimiter)
            config_file = list(reader)
            for row in config_file:
                if row['Value'] is not None:
                    param = row['Param'].replace('_', '').replace(' ', '').lower()
                    if row['data_type'] == 'int':
                        config[param] = int(row['Value'])
                    elif row['data_type'] == 'float':
                        config[param] = float(row['Value'])
                    elif row['data_type'] == 'string':
                        config[param] = str(row['Value'])
                    elif row['data_type'] == 'bool':
                        config[param] = str(row['Value']).lower() in ['true', 't', 'yes', 'y', '1']
                    else:
                        raise ValueError("Config file data type not recognised.")

        self.specs.update(config)
        self._check_scenario_data()

    def _check_scenario_data(self):
        """This function checks goes through all rows without default values needed in the socio-economic specification
        file to check whether they are included or not. If they are included nothing happens, otherwise a ValueError will
        be raised.
        """

        self._replace_dict = {
            'startyear': 'start_year',
            'endyear': 'end_year',
            'endyeartarget': 'end_year_target',
            'mealsperday': 'meals_per_day',
            'infraweight': 'infra_weight',
            'ntlweight': 'ntl_weight',
            'popweight': 'pop_weight',
            'discountrate': 'discount_rate',
            'healthspilloversparameter': 'health_spillovers_parameter',
            'wcosts': 'w_costs',
            'wenvironment': 'w_environment',
            'whealth': 'w_health',
            'wspillovers': 'w_spillovers',
            'wtime': 'w_time',
            'countryname': 'country_name',
            'countrycode': 'country_code',
            'populationstartyear': 'population_start_year',
            'populationendyear': 'population_end_year',
            'urbanstart': 'urban_start',
            'urbanend': 'urban_end',
            'elecrate': 'elec_rate',
            'ruralelecrate': 'rural_elec_rate',
            'urbanelecrate': 'urban_elec_rate',
            'mortcopd': 'mort_copd',
            'mortihd': 'mort_ihd',
            'mortlc': 'mort_lc',
            'mortalri': 'mort_alri',
            'morbcopd': 'morb_copd',
            'morbihd': 'morb_ihd',
            'morblc': 'morb_lc',
            'morbalri': 'morb_alri',
            'ruralhhsize': 'rural_hh_size',
            'urbanhhsize': 'urban_hh_size',
            'mortstroke': 'mort_stroke',
            'morbstroke': 'morb_stroke',
            'coialri': 'coi_alri',
            'coicopd': 'coi_copd',
            'coiihd': 'coi_ihd',
            'coilc': 'coi_lc',
            'coistroke': 'coi_stroke',
            'fnrb': 'fnrb',
            'vsl': 'vsl',
            'costofcarbonemissions': 'cost_of_carbon_emissions',
            'minimumwage': 'minimum_wage'}

        self.specs = {self._replace_dict.get(k, k): v for k, v in self.specs.copy().items()}

    def _techshare_sumtoone(self):
        """
        Checks if the sum of shares in the technology dictionary is 1.0. 
        If it is not, it will adjust the shares to make the sum 1.0.

        The function uses the dictionary of technology classes to do this. 

        Returns
        -------
        If the sum of technology shares in rural and / or urban areas is not equal to 1, then 
        the function prints a message to the user and the adjusted technology shares.
        """
        sharesumrural = sum(item['current_share_rural'] for item in self.techs.values())

        if sharesumrural != 1:
            for item in self.techs.values():
                item.current_share_rural = item.current_share_rural/sharesumrural
            print("")
            print("The sum of rural technology shares you provided in the tech specs does not equal 1.0.\n"
                  "The shares have been adjusted to make the sum 1.0 as follows.\n"
                  "If you are not satisfied then please adjust the shares to your liking manually in the tech specs file:")
            for name,tech in self.techs.items():
                if tech.current_share_rural > 0:
                    print('     ','-',name,f"{tech.current_share_rural*100:,.3f}", "%")
            print("")

        sharesumurban = sum(item['current_share_urban'] for item in self.techs.values())

        if sharesumurban != 1:
            for item in self.techs.values():
                item.current_share_urban = item.current_share_urban/sharesumurban
            print("")
            print("The sum of urban technology shares you provided in the tech specs does not equal 1.0.\n"
                  "The shares have been adjusted to make the sum 1.0 as follows.\n"
                  "If you are not satisfied then please adjust the shares to your liking manually in the tech specs file:")
            for name,tech in self.techs.items():
                if tech.current_share_urban > 0:
                    print('     ','-',name,f"{tech.current_share_urban*100:,.3f}", "%")
            print("")

    def _ecooking_adjustment(self):
        """
        Checks whether the share of the population cooking with electricity
        is higher than the electrification rate in either rural and/or urban areas. If it is higher in rural 
        and / or urban areas, then the share of the population cooking with electricity is made equal 
        to the electrification rate. The leftover share of population is then reallocated across dirty fuels
        proportionally. 

        The function uses the social specs and dictionary of technology classes to do this.

        Returns
        -------
        If the share of the population cooking with electricity is higher than the electrification rate
        in either rural or urban areas, then the function prints a message to user and the adjusted technology shares
        """
        urban = self.gdf['IsUrban'] > 20
        rural_access = self.gdf.loc[~urban, 'Elec_pop_calib'].sum() / self.gdf.loc[~urban, 'Pop'].sum()
        if rural_access < self.techs["Electricity"].current_share_rural:
            rural_difference = self.techs["Electricity"].current_share_rural - rural_access
            self.techs["Electricity"].current_share_rural = rural_access
            ruralsum_dirtyfuels = 0
            for name, tech in self.techs.items():
                if not tech.is_clean:
                    ruralsum_dirtyfuels += tech.current_share_rural
            for name, tech in self.techs.items():
                if not tech.is_clean:
                    tech.current_share_rural += (tech.current_share_rural/ruralsum_dirtyfuels) * rural_difference
            
            print("The rural electrification rate you provided in the tech specs is less \
                \nthan the share of the population cooking with electricity. \
                \nThe share of the population cooking with electricity has been made equal to the rural electrification rate. \
                \nThe remaining population share has been reallocated proportionally to dirty fuels.\
                \nIf you are not satisfied then please adjust the rural electrification rate or tech shares accordingly in the specs.")
            for name,tech in self.techs.items():
                print(name,tech.current_share_rural)

        urban_access = self.gdf.loc[urban, 'Elec_pop_calib'].sum() / self.gdf.loc[urban, 'Pop'].sum()
        if urban_access < self.techs["Electricity"].current_share_urban:
            urban_difference = self.techs["Electricity"].current_share_urban - urban_access
            self.techs["Electricity"].current_share_urban = urban_access
            urbansum_dirtyfuels = 0
            for name, tech in self.techs.items():
                if not tech.is_clean:
                    urbansum_dirtyfuels += tech.current_share_urban
            for name, tech in self.techs.items():
                if not tech.is_clean:
                    tech.current_share_urban += (tech.current_share_urban/urbansum_dirtyfuels) * urban_difference
        
            print("The urban electrification rate you provided in the tech specs is less \
                \nthan the share of the population cooking with electricity. \
                \nThe share of the population cooking with electricity has been made equal to the urban electrification rate. \
                \nThe remaining population share has been reallocated proportionally to dirty fuels.\
                \nIf you are not satisfied then please adjust the rural electrificaiton rate or tech shares accordingly in the specs.")
            for name,tech in self.techs.items():
                print(name,tech.current_share_urban)

    def _biogas_adjustment(self):
        """
        Checks whether the share of the population cooking with biogas entered in the tech specs
        is higher than what OnStove predicts is feasible given biogas availability. If it is higher, then the share of the population cooking 
        with biogas is made equal to the predicted feasible share. The leftover share of population is then 
        reallocated across dirty fuels proportionally. 
        
        The function uses the social specs and dictionary of technology classes to do this.
        
        Returns
        -------
        If the share of the population cooking with biogas is higher than the feasible share predicted by
        OnStove, then the function prints a message to user and the adjusted technology shares    
        """
        biogas_calcshare = sum((self.techs["Biogas"].households * self.specs["rural_hh_size"]))/((1-self.specs["urban_start"]) * self.specs["population_start_year"])
        
        if self.techs["Biogas"].current_share_rural > biogas_calcshare:
            difference = self.techs["Biogas"].current_share_rural - biogas_calcshare
            self.techs["Biogas"].current_share_rural = biogas_calcshare
            ruralsum_dirtyfuels = 0
            for name, tech in self.techs.items():
                if not tech.is_clean:
                    ruralsum_dirtyfuels += tech.current_share_rural
            for name, tech in self.techs.items():
                if not tech.is_clean:
                    tech.current_share_rural += (tech.current_share_rural/ruralsum_dirtyfuels) * difference
            
            print("The calculated share of the population that can cook with biogas based upon the biogas availability GIS data is smaller than \
                \nthe share of the population cooking with biogas you entered. \
                \nThe share of the population cooking with biogas has been made equal to the calculated share based upon biogas availability. \
                \nThe remaining population share has been reallocated proportionally to dirty fuels.\
                \nIf you are not satisfied then please adjust the GIS data or tech shares accordingly in the tech specs.")
            for name, tech in self.techs.items():
                print(name, tech.current_share_rural)

    def _pop_tech(self):
        """
        Calculates the number of people cooking with each fuel in rural and urban areas
        based upon the technology shares and population in rural and urban areas. These values are then added
        as an attributed to each cooking technology in the dictionary of cooking technology classes. 

        The function uses the social specs and dictionary of technology classes to do this.   
        """
        isurban = self.gdf["IsUrban"] > 20
        for name, tech in self.techs.items():
            tech.population_cooking_rural = tech.current_share_rural * self.gdf.loc[~isurban, 'pop_init_year'].sum()
            tech.population_cooking_urban = tech.current_share_urban * self.gdf.loc[isurban, 'pop_init_year'].sum()
    
    def _techshare_allocation(self, tech_dict):
        """
        Calculates the baseline population cooking with each technology in each urban and rural square kilometer.
        The function takes a stepwise approach to allocating population to each cooking technology:
    
        1. Allocates the population cooking with electricity in each cell based upon the population with access
        to electricity. 
        2. Allocates the population cooking with biogas in each rural cell based upon whether or not there is
        biogas potential. 
        3. Allocates the remaining population proprotionally to other cooking technologies in rural & urban cells.
        
        The number of people cooking with each technology in each urban and rural square km is added as an attribute to 
        each technology class.

        Parameters
        ---------
        tech_dict: Dictionary
        The dictionary of technology classses

        The function uses the dictionary of technology classes, including biogas collection time, and main GeoDataFrame to do this.
        """
        #allocate population in each urban cell to electricity
        isurban = self.gdf["IsUrban"] > 20
        urban_factor = tech_dict["Electricity"].population_cooking_urban / sum(isurban * self.elec_pop * self.gdf["pop_init_year"])
        tech_dict["Electricity"].pop_sqkm = (isurban) * (self.elec_pop * self.gdf["pop_init_year"] * urban_factor)
        #allocate population in each rural cell to electricity 
        rural_factor = tech_dict["Electricity"].population_cooking_rural / sum(~isurban * self.elec_pop * self.gdf["pop_init_year"])
        tech_dict["Electricity"].pop_sqkm.loc[~isurban] = (self.elec_pop * self.gdf["pop_init_year"] * rural_factor)
        #create series for biogas same size as dataframe with zeros
        tech_dict["Biogas"].pop_sqkm = pd.Series(np.zeros(self.gdf.shape[0]))
        #allocate remaining population to biogas in rural areas where there's potential

        biogas_factor = tech_dict["Biogas"].population_cooking_rural / (self.gdf["pop_init_year"].loc[(tech_dict["Biogas"].time_of_collection!=float('inf')) & ~isurban].sum())
        tech_dict["Biogas"].pop_sqkm.loc[(~isurban) & (tech_dict["Biogas"].time_of_collection!=float('inf'))] = self.gdf["pop_init_year"] * biogas_factor
        pop_diff = (tech_dict["Biogas"].pop_sqkm + tech_dict["Electricity"].pop_sqkm) > self.gdf["pop_init_year"]
        tech_dict["Biogas"].pop_sqkm.loc[pop_diff] = self.gdf["pop_init_year"] - tech_dict["Electricity"].pop_sqkm
        #allocate remaining population proportionally to techs other than biogas and electricity 
        remaining_share = 0
        for name, tech in tech_dict.items():
            if (name != "Biogas") & (name != "Electricity"):
                remaining_share += tech.current_share_rural
        remaining_pop = self.gdf.loc[~isurban, "pop_init_year"] - (tech_dict["Biogas"].pop_sqkm.loc[~isurban] + tech_dict["Electricity"].pop_sqkm.loc[~isurban])
        for name, tech in tech_dict.items():
            if (name != "Biogas") & (name != "Electricity"):
                tech.pop_sqkm = pd.Series(np.zeros(self.gdf.shape[0]))
                tech.pop_sqkm.loc[~isurban] = remaining_pop * tech.current_share_rural / remaining_share  # move excess population cooking with technologies other than electricity and biogas to biogas
        adjust_cells = np.ones(self.gdf.shape[0], dtype=int)
        for name, tech in tech_dict.items():
            if name != "Electricity":
                adjust_cells &= (tech.pop_sqkm > 0)
        for name, tech in tech_dict.items():
            if (name != "Electricity") & (name != "Biogas"):
                tech_remainingpop = sum(tech.pop_sqkm.loc[~isurban]) - tech.population_cooking_rural
                if (tech_remainingpop > 0) & (adjust_cells.sum() > 0):
                    tech.tech_remainingpop = tech_remainingpop
                    remove_pop = sum(tech.pop_sqkm.loc[(~isurban) & (adjust_cells)])
                    share_allocate = tech_remainingpop / remove_pop
                    tech_dict["Biogas"].pop_sqkm.loc[(~isurban) & (adjust_cells)] += tech.pop_sqkm.loc[(~isurban) & (adjust_cells)] * share_allocate
                    tech.pop_sqkm.loc[(~isurban) & (adjust_cells)] *= (1 - share_allocate)
        #allocate urban population to technologies 
        for name, tech in tech_dict.items():
            if (name != "Biogas") & (name != "Electricity"):
                tech.pop_sqkm.loc[isurban] = 0 
        remaining_urbshare = 0
        for name, tech in tech_dict.items():
            if (name != "Biogas") & (name != "Electricity"):
                remaining_urbshare += tech.current_share_urban
        remaining_urbpop = self.gdf["pop_init_year"].loc[isurban] - tech_dict["Electricity"].pop_sqkm.loc[isurban]
        for name, tech in tech_dict.items():
            if (name != "Biogas") & (name != "Electricity"):
                tech.pop_sqkm.loc[isurban] = remaining_urbpop * tech.current_share_urban / remaining_urbshare
            tech.pop_sqkm = tech.pop_sqkm / self.gdf["pop_init_year"]
        
    def set_base_fuel(self, techs: list = None):
        """Defines the base fuel properties according to the technologies currently used in the study area.

        The user can either set `is_base = True` to a subclass of the technology class (e.g. biogas or LPG).
        This would then assume that everyone in the study area use said technology currently. If no `is_base = True` is
        given the base fuel stoves are calculated using the `current_share_urban` and `current_share_rural` attributes
        of each subclass.

        Once the current share of each technology in the base year is determined, the current situation is determined
        in regard to costs, carbon emissions and health related emissions.

        See also
        --------
        Technology.discounted_inv
        LPG.transportation_cost
        Technology.total_time
        Biogas.required_energy_hh
        Technology.health_parameters
        Technology.discount_fuel_cost
        """
        if techs is None:
            techs = list(self.techs.values())

        base_fuels = {}

        for tech in techs:
            share = tech.current_share_rural + tech.current_share_urban

            if (share >= 0) or tech.is_base:
                tech.is_base = True
                base_fuels[tech.name] = tech

        if len(base_fuels) == 1:
            self.base_fuel = copy(list(base_fuels.values())[0])
            self.base_fuel.carb(self, mask)
            self.base_fuel.total_time(self)
            self.base_fuel.required_energy(self)
            self.base_fuel.adjusted_pm25()
            self.base_fuel.health_parameters(self)

            if isinstance(self.base_fuel, LPG):
                self.base_fuel.transportation_cost(self)

            self.base_fuel.inv_cost = pd.Series([self.base_fuel.inv_cost] * self.gdf.shape[0],
                                                index=self.gdf.index)
            self.base_fuel.om_cost = pd.Series([self.base_fuel.om_cost] * self.gdf.shape[0],
                                               index=self.gdf.index)
        else:
            if len(base_fuels) == 0:
                base_fuels = self.techs

            base_fuel = Technology(name='Base fuel')
            base_fuel.carbon = pd.Series(0, index = self.gdf.index)
            base_fuel.mort = pd.Series(0, index = self.gdf.index)
            base_fuel.morb = pd.Series(0, index = self.gdf.index)
            base_fuel.inv_change = pd.Series(0, index = self.gdf.index)
            base_fuel.discounted_carbon_costs = pd.Series(0, index = self.gdf.index)
            base_fuel.time = pd.Series(0, index = self.gdf.index)
            base_fuel.total_time_yr = pd.Series(0, index = self.gdf.index)
            base_fuel.deaths = np.zeros((len(self.gdf), self.specs["end_year"] - self.specs["start_year"]))
            base_fuel.cases = np.zeros((len(self.gdf), self.specs["end_year"] - self.specs["start_year"]))
            base_fuel.benefits = np.zeros((len(self.gdf), self.specs["end_year"] - self.specs["start_year"]))
            base_fuel.costs = np.zeros((len(self.gdf), self.specs["end_year"] - self.specs["start_year"]))

            mask = pd.Series(True, index=self.gdf.index)


            self._ecooking_adjustment()
            base_fuels["Biogas"].total_time(self, mask)
            required_energy_hh = base_fuels["Biogas"].required_energy_hh(self)
            factor = self.gdf['biogas_energy'] / (required_energy_hh * self.gdf["households_init"])
            factor[factor > 1] = 1
            base_fuels["Biogas"].factor = factor
            base_fuels["Biogas"].households = self.gdf["households_init"] * factor
            self._biogas_adjustment()
            self._pop_tech()
            self._techshare_allocation(base_fuels)
            pop_sqkm = 0
            self.clean_cooking_access = pd.Series(0, index = self.gdf.index)

            for tech in base_fuels.values():
                if tech.is_clean:
                    pop_sqkm += tech.pop_sqkm

            self.clean_cooking_access += pop_sqkm
            self.sfu = 1 - self.clean_cooking_access

            houses = np.empty((self.gdf.shape[0], 0), int)

            for year in range(self.specs["start_year"] + 1, self.specs["end_year"] + 1):
                pop, house, increase = self.yearly_pop(year)
                houses = np.hstack((houses, house.values.reshape(-1, 1)))

            self.houses = houses

            for name, tech in base_fuels.items():
                tech.carb(self, mask)

                if name != "Biogas":
                    tech.total_time(self, mask)

                tech.required_energy(self)


                if isinstance(tech, LPG):
                    tech.transportation_cost(self)

                shares_array = tech.pop_sqkm.to_numpy()
                shares_reshaped = shares_array.reshape(-1, 1)

                tech.discounted_inv(self, mask, relative=False)
                base_fuel.tech_life += tech.tech_life * tech.pop_sqkm
                base_fuel.tech_life = round(base_fuel.tech_life).astype(int)

                base_fuel.inv_cost += tech.inv_cost * tech.pop_sqkm
                base_fuel.inv_change += tech.inv_change * tech.pop_sqkm
                base_fuel.investments += tech.investments * shares_reshaped

                tech.discounted_om(self, mask, relative=False)
                base_fuel.om_costs += tech.om_costs * shares_reshaped

                tech.adjusted_pm25()
                tech.health_parameters(self)

                tech.discount_fuel_cost(self, mask, relative=False)
                base_fuel.fuel_costs += tech.fuel_costs * shares_reshaped

                tech.salvage(self, mask, relative=False)
                base_fuel.salvage_cost += tech.salvage_cost * shares_reshaped

                tech.total_costs(self, mask)
                base_fuel.costs += tech.costs * shares_reshaped

                tech.mortality(self, mask, 'mort', False)
                tech.morbidity(self, mask, 'morb', False)
                base_fuel.mort += tech.distributed_mortality * tech.pop_sqkm
                base_fuel.morb += tech.distributed_morbidity * tech.pop_sqkm
                base_fuel.deaths += tech.deaths * np.repeat(np.expand_dims(tech.pop_sqkm, axis=1),
                                       self.specs["end_year"] - self.specs["start_year"], axis=1)

                base_fuel.cases += tech.cases * np.repeat(np.expand_dims(tech.pop_sqkm, axis=1),
                                                            self.specs["end_year"] - self.specs["start_year"], axis=1)

                tech.carbon_emissions(self, mask, False)
                base_fuel.carbon += tech.carbon * tech.pop_sqkm
                base_fuel.discounted_carbon_costs += tech.discounted_carbon_costs * tech.pop_sqkm

                tech.time_saved(self, mask, False)
                base_fuel.time += tech.discounted_time_value.replace([float("inf"),np.nan], 0) * tech.pop_sqkm
                base_fuel.total_time_yr += tech.total_time_yr.replace([float("inf"),np.nan], 0) * tech.pop_sqkm

                for paf in ['paf_alri', 'paf_copd', 'paf_ihd', 'paf_lc', 'paf_stroke']:
                    base_fuel[paf] += tech[paf] * tech.pop_sqkm

            base_fuel.benefits = base_fuel.time + base_fuel.discounted_carbon_costs + base_fuel.mort + base_fuel.morb
            self.gdf["baseline_benefits"] = base_fuel.benefits
            self.gdf["baseline_costs"] = base_fuel.costs.sum(axis=1)
            self.base_fuel = base_fuel

    def read_tech_data(self, path_to_config: str, delimiter=','):
        """Reads the technology data from a csv file into a dictionary of dictionaries.

        The techno-economic data (specifically the `Fuel`, `Param` and `Value` columns)
        are saved in a :attr:`techs` attribute of the OnStove class which is called with `model.techs` (model is substituted
        for the name that you gave the model instance). The attribute is in the form of a dictionary of dictionaries
        where the first level is defined by the data in the `Fuel` columns (e.g. Biogas, called with
        `model.techs['Biogas']`). Each sub-dictionary in turns has keys and values from the `Param` and `Value` columns
        (e.g. `model.techs['Biogas'].inv_cost`). See
        `example <https://onstove-documentation.readthedocs.io/en/latest/onstove_tool.html#techno-economic-data>`_
        """
        techs = {}
        with open(path_to_config, 'r') as csvfile:
            reader = DictReader(csvfile, delimiter=delimiter)
            config_file = list(reader)
            for row in config_file:
                if row['Value'] is not None:
                    if row['Fuel'] not in techs:
                        if 'lpg' in row['Fuel'].lower():
                            techs[row['Fuel']] = LPG()
                        elif 'biomass' in row['Fuel'].lower():
                            techs[row['Fuel']] = Biomass()
                        elif 'pellets' in row['Fuel'].lower():
                            techs[row['Fuel']] = Biomass()
                        elif 'charcoal' in row['Fuel'].lower():
                            techs[row['Fuel']] = Charcoal()
                        elif 'biogas' in row['Fuel'].lower():
                            techs[row['Fuel']] = Biogas()
                        elif 'electricity' in row['Fuel'].lower():
                            techs[row['Fuel']] = Electricity()
                        elif 'mini_grids' in row['Fuel'].lower():
                            techs[row['Fuel']] = MiniGrids()
                        else:
                            techs[row['Fuel']] = Technology()
                    if row['data_type'] == 'int':
                        techs[row['Fuel']][row['Param']] = int(row['Value'])
                    elif row['data_type'] == 'float':
                        techs[row['Fuel']][row['Param']] = float(row['Value'])
                    elif row['data_type'] == 'string':
                        techs[row['Fuel']][row['Param']] = str(row['Value'])
                    elif row['data_type'] == 'bool':
                        techs[row['Fuel']][row['Param']] = str(row['Value']).lower() in ['true', 't', 'yes', 'y', '1']
                    else:
                        raise ValueError("Config file data type not recognised.")

        self.techs = techs

    def get_clean_cooking_access(self):
        """Calculates the clean cooking access in rural and urban settlements.

        It uses the :attr:`Technology.current_share_urban` and :attr:`Technology.current_share_rural` attributes,
        from each technology class, in combination with the :attr:`Technology.is_clean` attribute to get the current
        clean cooking access as a percentage.

        Returns
        -------
        clean_cooking_access_u: float
            Stores the clean cooking access percentage in urban settlements in the :attr:`clean_cooking_access_u`
            attribute.
        clean_cooking_access_r: float
            Stores the clean cooking access percentage in rural settlements in the :attr:`clean_cooking_access_r`
            attribute.
        """
        # TODO: the clean cooking access needs to be calculated based on the new baseline fuels calculations
        clean_cooking_access_u = 0
        clean_cooking_access_r = 0
        for tech in self.techs.values():
            if tech.is_clean:
                clean_cooking_access_u += tech.current_share_urban
                clean_cooking_access_r += tech.current_share_rural
        self.clean_cooking_access_u = clean_cooking_access_u
        self.clean_cooking_access_r = clean_cooking_access_r

    @property
    def electrified_weight(self):
        """Spatial weighted average factor used to calibrate the current electrified population.

        It uses the night time lights, population count and distance to electricity infrastructure (this can be either
        transformers, medium voltage lines or high voltage lines in that order of preference) in combination with
        user-defined weights to calculate the factor. This factor serves to provide a "probability" for each settlement
        to be electrified, which will be used in the calibration of electrified population.

        See also
        --------
        current_elec
        final_elec
        """
        if self._electrified_weight is None:
            if "Transformers_dist" in self.gdf.columns:
                self.gdf["Elec_dist"] = self.gdf["Transformers_dist"]
            elif "MV_lines_dist" in self.gdf.columns:
                self.gdf["Elec_dist"] = self.gdf["MV_lines_dist"]
            else:
                self.gdf["Elec_dist"] = self.gdf["HV_lines_dist"]

            elec_dist = self.normalize("Elec_dist", inverse=True)
            ntl = self.normalize("Night_lights")
            pop = self.normalize("pop_init_year")

            weight_sum = elec_dist * self.specs["infra_weight"] + pop * self.specs["pop_weight"] + \
                         ntl * self.specs["ntl_weight"]
            weights = self.specs["infra_weight"] + self.specs["pop_weight"] + self.specs["ntl_weight"]

            self.electrified_weight = weight_sum / weights
        return self._electrified_weight

    @electrified_weight.setter
    def electrified_weight(self, value):
        self._electrified_weight = value

    def final_elec(self):
        """Calculates a binary variable that defines which settlements are at least partially electrified and
        calibrates the electrified population within each cell.

        It uses the electrification rate provided by the user in the :attr:`specs` file (named as ``elec_rate``) and
        the :attr:`electrified_weight` to make the calibration. The binary variable is saved as a column of the
        GeoDataFrame :attr:`gdf` with the name of ``Current_elec``. This is then "fine-tuned" by using the
        ``Current_elec`` column of the :attr:`gdf` GeoDataFrame and the ``pop_init_year`` column (calculated
        using the :meth:`calibrate_current_pop` method) to get the population that is electrified within each
        electrified settlement, according to the ``elec_rate`` provided by the user (stored in :attr:`specs`). The
        results are stored in a column called ``Elec_pop_calib`` and as an attribute to the model with the same name

        See also
        --------
        electrified_weight
        read_scenario_data
        specs
        """

        elec_rate = self.specs["elec_rate"]
        self.gdf["Current_elec"] = 0

        i = 1
        elec_pop = 0
        total_pop = self.gdf["pop_init_year"].sum()

        while elec_pop < total_pop * elec_rate:
            bool = (self.electrified_weight >= i)
            elec_pop = self.gdf.loc[bool, "pop_init_year"].sum()

            self.gdf.loc[bool, "Current_elec"] = 1
            i = i - 0.01

        self.i = i

        self.gdf["Elec_pop_calib"] = self.gdf["pop_init_year"]

        i = self.i + 0.01
        total_pop = self.gdf["pop_init_year"].sum()
        elec_pop = self.gdf.loc[self.gdf["Current_elec"] == 1, "pop_init_year"].sum()
        diff = elec_pop - (total_pop * elec_rate)
        factor = diff / self.gdf["Current_elec"].count()

        while elec_pop > total_pop * elec_rate:

            new_bool = (self.i <= self.electrified_weight) & (self.electrified_weight <= i)

            self.gdf.loc[new_bool, "Elec_pop_calib"] -= factor
            self.gdf.loc[self.gdf["Elec_pop_calib"] < 0, "Elec_pop_calib"] = 0
            self.gdf.loc[self.gdf["Elec_pop_calib"] == 0, "Current_elec"] = 0
            bool = self.gdf["Current_elec"] == 1

            elec_pop = self.gdf.loc[bool, "Elec_pop_calib"].sum()

            new_bool = bool & new_bool
            if new_bool.sum() == 0:
                i = i + 0.01

        self.gdf.loc[self.gdf["Current_elec"] == 0, "Elec_pop_calib"] = 0
        self.gdf["Elec_pop_calib"] = self.gdf["Elec_pop_calib"] / self.gdf["pop_init_year"]
        self.elec_pop = self.gdf["Elec_pop_calib"]

    def calibrate_current_pop(self):
        """Calibrates the spatial population in each cell according to the user defined population in the start year
        (``population_start_year`` in the :attr:`specs` dictionary) and saves it in the ``pop_init_year`` column of
        the main GeoDataFrame (:attr:`gdf`).

        The function does not return anything but the resulting calibration is saved in a column of the
        main GeoDataFrame (:attr:`gdf`) (``Calibrated_pop``).


        See also
        --------
        read_scenario_data
        specs
        gdf
        """
        isurban = self.gdf["IsUrban"] > 20
        total_rural_pop = self.gdf.loc[~isurban, "Pop"].sum()
        total_urban_pop = self.gdf["Pop"].sum() - total_rural_pop

        calibration_factor_u = (self.specs["population_start_year"] * self.specs["urban_start"])/total_urban_pop
        calibration_factor_r = (self.specs["population_start_year"] * (1-self.specs["urban_start"]))/total_rural_pop

        self.gdf["pop_init_year"] = 0
        self.gdf.loc[~isurban, "pop_init_year"] = self.gdf.loc[~isurban, "Pop"] * calibration_factor_r
        self.gdf.loc[isurban, "pop_init_year"] = self.gdf.loc[isurban, "Pop"] * calibration_factor_u

        self.gdf.loc[~isurban, 'households_init'] = self.gdf.loc[~isurban, 'pop_init_year'] / self.specs["rural_hh_size"]
        self.gdf.loc[isurban, 'households_init'] = self.gdf.loc[isurban, 'pop_init_year'] / self.specs["urban_hh_size"]
        self.gdf["Pop"] = self.gdf["pop_init_year"]

    def yearly_pop(self, year):

        isurban = self.gdf["IsUrban"] > 20

        #   TODO: To make this function work, give default values to pop_end_year and urban_end equal to their start
        #       values

        pop = pd.Series(0, index=self.gdf.index)
        house = pd.Series(0, index=self.gdf.index)
        pop_increase = pd.Series(0, index=self.gdf.index)

        yearly_pop_increase_urban = (self.specs["population_end_year"] * self.specs["urban_end"] / (self.specs[
                                        "population_start_year"] * self.specs["urban_start"])) ** (
                                                1 / (self.specs["end_year"] -
                                                     self.specs["start_year"])) - 1
        yearly_pop_increase_rural = (self.specs["population_end_year"] * (1 - self.specs["urban_end"]) / (self.specs[
                                        "population_start_year"] * (
                                            1 -self.specs["urban_start"]))) ** (
                                                1 / (self.specs["end_year"] -
                                                     self.specs["start_year"])) - 1

        pop_increase[~isurban] = yearly_pop_increase_rural
        pop_increase[isurban] = yearly_pop_increase_urban

        if year == self.specs['start_year']:
            # TODO: This needs rewriting, stop people from selected the same start and end year. Set the default end_year
            #   to start_year + 1 and if someone enters an end_year lower than start_year give an error.
            pop = self.gdf['pop_init_year']
            house = self.gdf['households_init']
        else:
            pop.loc[~isurban] = self.gdf.loc[~isurban, "pop_init_year"] * (1 + yearly_pop_increase_rural) ** (
                    year - self.specs["start_year"])

            pop.loc[isurban] = self.gdf.loc[isurban, "pop_init_year"] * (1 + yearly_pop_increase_urban) ** (
                    year - self.specs["start_year"])

            house.loc[~isurban] = pop.loc[~isurban]/self.specs['rural_hh_size']
            house.loc[isurban] = pop.loc[isurban] / self.specs['urban_hh_size']

        return pop, house, pop_increase

    def calibrate_future_pop(self):

        isurban = self.gdf["IsUrban"] > 20
        urban = isurban.sum()
        rural = len(self.gdf)-urban
        
        if self.specs['end_year'] != self.specs['start_year']:
            if self.specs['end_year'] < self.specs['start_year']:
                raise ValueError("The end year needs to come after the start year.")
            else:
                self.gdf['pop_end_year'], self.gdf['households_end'], pop_increase\
                    = self.yearly_pop(self.specs["end_year"])
        else: 
            self.gdf["pop_end_year"] = self.gdf["pop_init_year"]
            self.gdf["households_end"] = self.gdf["households_init"]

    def distance_to_electricity(self, hv_lines: VectorLayer = None, mv_lines: VectorLayer = None,
                                transformers: VectorLayer = None):
        """ Calculates the distance to electricity infrastructure.

        It calls the :meth:`VectorLayer.get_distance_raster` method for the high voltage, medium voltage and
        transformers datasets (if available) and converts the output to a column in the main GeoDataFrame (:attr:`gdf`).

        .. warning::
           The ``name`` attribute of the input datasets must be `HV_lines`, `MV_lines` and `Transformers`. This
           naming convention may change in future releases.

        Parameters
        ----------
        hv_lines: VectorLayer
            High voltage lines dataset.
        mv_lines: VectorLayer
            Medium voltage lines dataset.
        transformers: VectorLayer
            Transformers dataset.
        """
        if (not hv_lines) and (not mv_lines) and (not transformers):
            raise ValueError("You MUST provide at least one of the following datasets: hv_lines, mv_lines or "
                             "transformers.")

        for layer in [hv_lines, mv_lines, transformers]:
            if layer:
                layer.get_distance_raster(raster=self.base_layer)
                layer.distance_raster.data /= 1000  # to convert from meters to km
                self.raster_to_dataframe(layer.distance_raster,
                                         name=layer.name + '_dist',
                                         method='read')

    def population_to_dataframe(self, layer: Optional[RasterLayer] = None):
        """
        Takes a population `RasterLayer` as input and extracts the populated points to the main GeoDataFrame saved in
        the :attr:`gdf` attribute.

        Parameters
        ----------
        layer: RasterLayer
            The raster layer containing the population count data. If not defined, then the :attr:`base_layer` dataset
            will be used. If ``layer`` is not provided and :attr:`base_layer` is None, then an error will be raised.
        """
        layer = raster_setter(layer, category='Demographics', name='Population')
        if isinstance(layer, RasterLayer):
            data = layer.data.copy()
            meta = layer.meta
            self.base_layer = layer
        else:
            if self.base_layer:
                data = self.base_layer.data.copy()
                meta = self.base_layer.meta
            else:
                raise ValueError("No population layer was provided as input to the method or in the model base_layer")

        data[data == meta['nodata']] = np.nan
        data[data == 0] = np.nan
        data[data < 1] = np.nan
        self.rows, self.cols = np.where(~np.isnan(data))
        x, y = rasterio.transform.xy(meta['transform'],
                                     self.rows, self.cols,
                                     offset='center')

        self.gdf = gpd.GeoDataFrame({'geometry': gpd.points_from_xy(x, y),
                                     'Pop': data[self.rows, self.cols]})
        self.gdf.crs = self.project_crs

    def raster_to_dataframe(self, layer: Union[RasterLayer, str], name: Optional[str] = None, method: str = 'sample',
                            fill_nodata_method: Optional[str] = None,
                            fill_default_value: Union[float, int] = 0):
        """
        Takes a :class:`RasterLayer` and a method (``sample`` or ``read``) and extracts the values from the raster
        layer to the main GeoDataFrame (:attr:`gdf`).

        It uses the coordinates of the population points (previously extracted with the :meth:`population_to_dataframe`
        method) to either sample the values from the dataset (if ``sample`` is used) or read the :attr:`rows` and
        :attr:`cols` from the array (if ``read`` is used). The latter requires that the raster dataset is aligned with
        the used population layer.

        Parameters
        ----------
        layer: RasterLayer or path to the raster
            Raster layer to extract values from. If the method ``sample`` is used, this must be provided as the
            path to the raster file.
        name: str, optional
            Name to use for the column of the extracted data in the :attr:`gdf`. If name is not given the raster data
            will be returned as a numpy array.
        method: str, default 'sample'
            Method to use when extracting the data. If ``sample``, the values will be sampled using the coordinates of
            the point of the GeoDataFrame (:attr:`gdf`), which have been previously defined by the population layer.If
            ``read``, the values are extracted using the :attr:`rows` and :attr:`cols` attributes, which have been
            previously extracted using the population layer.
        fill_nodata_method: str, optional
            Method to use to fill the no data cells. Current options are ``interpolate`` and ``nearest``. ``nearest`` is
            best suited for discrete data where values between the discrete classes are not allowed.
        fill_default_value: float or int, default 0
            Default value to use to fill in the no data. This will be used for cells that fall outside the search
            radius (currently 100) if the ``interpolate`` method is selected, ignored if ``nearest`` is selected
            and for all the nodata values if ``None`` is used as method.
        """
        data = None
        if method == 'sample':
            with rasterio.open(layer) as src:
                if src.meta['crs'] != self.gdf.crs:
                    data = sample_raster(layer, self.gdf.to_crs(src.meta['crs']))
                else:
                    data = sample_raster(layer, self.gdf)
        elif method == 'read':
            layer = raster_setter(layer)
            if 'nodata' in layer.meta.keys():
                nodata = layer.meta['nodata']
            else:
                nodata = np.nan
            layer = layer.data.copy().astype(float)
            if fill_nodata_method is not None:
                layer[layer == nodata] = np.nan
                if np.isnan(layer[self.rows, self.cols]).sum() > 0:
                    if fill_nodata_method == 'interpolate':
                        mask = ~np.isnan(layer)
                        layer = fillnodata(layer, mask=mask, max_search_distance=100)
                        layer[(~mask) & (np.isnan(layer))] = fill_default_value
                    elif fill_nodata_method == 'nearest':
                        nodata_mask = np.isnan(layer)
                        x, y = np.meshgrid(np.arange(layer.shape[1]), np.arange(layer.shape[0]))
                        x_flat = x.flatten()
                        y_flat = y.flatten()
                        data_flat = layer.flatten()
                        x_interpolate = x_flat[~nodata_mask.flatten()]
                        y_interpolate = y_flat[~nodata_mask.flatten()]
                        data_interpolate = data_flat[~nodata_mask.flatten()]
                        data_interpolated = griddata((x_interpolate, y_interpolate),
                                                     data_interpolate,
                                                     (x, y),
                                                     method='nearest')
                        layer = np.where(nodata_mask, data_interpolated, layer)
                    else:
                        raise NotImplementedError('fill_nodata can only be None or "interpolate"')

            data = layer[self.rows, self.cols]
        if name:
            self.gdf[name] = data
        else:
            return data

    def calibrate_urban_rural_split(self, GHS_path: str):
        """Calibrates the urban rural split using spatial data from the
        `GHS SMOD dataset <https://ghsl.jrc.ec.europa.eu/download.php?ds=smod>`_.

        The GHS dataset is used to determine which settlements are urban and which are rural in the analysis. Areas
        that have coding of either 30, 23 or 22 are considered urban, while the rest are rural. It saves the
        values of the dataset in the ``IsUrban`` column of the main GeoDataFrame (:attr:`gdf`). The urban - rural
        calibration is important when determining current stove uses as well as whe calibrating population.

        Parameters
        ----------
        GHS_path: str
            Path to the GHS dataset

        See also
        --------
        calibrate_current_pop
        number_of_households
        """
        self.raster_to_dataframe(GHS_path, name="IsUrban", method='read', fill_nodata_method='nearest')

        self.calibrate_current_pop()
        self.calibrate_future_pop()

    def _calibrate_urban_manual(self):
        """Calibrates the urban rural split based on population density.

        It uses the population columns of the main GeoDataFrame (:attr:`gdf`) and the national urban
        split defined in :attr:`specs`, to classify the settlements until the total urban population sum matches the
        defined split.
        """

        # TODO: This can be be simplified and sped up.

        urban_modelled = 2
        factor = 1
        pop_tot = self.specs["population_start_year"]
        urban_current = self.specs["urban_start"]

        i = 0
        while abs(urban_modelled - urban_current) > 0.01:

            self.gdf["IsUrban"] = 0
            self.gdf.loc[(self.gdf["pop_init_year"] > 5000 * factor) & (
                    self.gdf["pop_init_year"] / (self.cell_size[0] ** 2 / 1000000) > 350 * factor), "IsUrban"] = 1
            self.gdf.loc[(self.gdf["pop_init_year"] > 50000 * factor) & (
                    self.gdf["pop_init_year"] / (self.cell_size[0] ** 2 / 1000000) > 1500 * factor), "IsUrban"] = 2

            pop_urb = self.gdf.loc[self.gdf["IsUrban"] > 1, "pop_init_year"].sum()

            urban_modelled = pop_urb / pop_tot

            if urban_modelled > urban_current:
                factor *= 1.1
            else:
                factor *= 0.9
            i = i + 1
            if i > 500:
                break

    def progression(self, method: str = 'benefits'):
        """When the end- and start-years are different this method determines who get access to clean cooking first.
        The function assumes a linear increase in the clean cooking access rate.

        Parameters
        ----------
        method: str, default 'urban'
            Determines the method to be used to prioritize settlements. Three options are available 'urban', 'costs',
            'benefits'. If 'urban' is used the cells with the highest population density will be prioritized, if
            'costs' is used then the cells with the lowest relative cost per household will be used, if 'benefits' is
            used then the cells with the highest benefits per household following from a swtich will be used. Default is
            'urban'.

        """
        # TODO: From target remove the starting share
        year = self.specs['end_year']
        start = self.specs['start_year']
        target = self.specs['end_year_target']
        self.gdf['year'] = 0
        self.years = list(range(start+1, year+1))

        start_rate = (self.clean_cooking_access_u*self.specs['urban_start'] \
                     + self.clean_cooking_access_r*(1 - self.specs['urban_start']))


        # TODO: change the print to a warning
        if start_rate > target:
            print('Note that your clean cooking access rate in the start year ({0}%) is higher than the clean cooking '
                  'access rate in the end year ({1}%)'.format(start_rate*100, target*100))

        if method == 'urban':

            self.gdf.sort_values(by='pop_init_year', inplace=True, ascending=False)
            cumulative_pop = (self.gdf['pop_init_year'] * (1 - self.clean_cooking_access.loc[self.gdf.index])).cumsum()

            while year > start:
                self.gdf['year'] = np.where(cumulative_pop < ((target - start_rate) * self.gdf['pop_init_year'].sum()),
                                               year, self.gdf['year'])

                year -= 1
                target -= (year - (year-1)) * ((self.specs['end_year_target'] - start_rate) / (self.specs['end_year'] - start))

        if method == 'costs':

            self.gdf.sort_values(by='baseline_costs', inplace=True, ascending=False)
            cumulative_pop = (self.gdf['pop_init_year'] * (1 - self.clean_cooking_access.loc[self.gdf.index])).cumsum()

            while year > start:
                self.gdf['year'] = np.where(cumulative_pop < ((target - start_rate) * self.gdf['pop_init_year'].sum()),
                                            year, self.gdf['year'])

                year -= 1
                target -= (year - (year-1)) * ((self.specs['end_year_target'] - start_rate) / (self.specs['end_year'] - start))

        if method == 'benefits':

            self.gdf.sort_values(by='baseline_benefits', inplace=True, ascending=False)
            cumulative_pop = (self.gdf['pop_init_year'] * (1 - self.clean_cooking_access.loc[self.gdf.index])).cumsum()

            while year > start:
                self.gdf['year'] = np.where(cumulative_pop < ((target - start_rate) * self.gdf['pop_init_year'].sum()),
                                            year, self.gdf['year'])

                year -= 1
                target -= (year - (year-1)) * ((self.specs['end_year_target'] - start_rate) / (self.specs['end_year'] - start))

        self.gdf.sort_index(inplace=True)
        self.year = pd.Series(self.gdf['year'].values, index=self.gdf.index)

    def get_value_of_time(self):
        """
        Calculates the value of time based on the minimum wage ($/h) and a spatial representation of wealth.

        Time is monetized using the minimum wage in the study area, defined in the :attr:`specs` dictionary, and a
        geospatial representation of wealth, which can be either a relative wealth index or a poverty layer (see the
        :meth:`extract_wealth_index` method). The minimum wage value is then distributed spatially using an upper limit
        of 0.5 times the minimung wage in the wealthier regions and a lower limit of 0.2 in the poorest regions.
        """
        min_value = np.nanmin(self.gdf['relative_wealth'])
        max_value = np.nanmax(self.gdf['relative_wealth'])
        if 'wage_range' not in self.specs.keys():
            self.specs['wage_range'] = (0.2, 0.5)
        wage_range = (self.specs['wage_range'][1] - self.specs['wage_range'][0])
        norm_layer = (self.gdf['relative_wealth'] - min_value) / (max_value - min_value) * wage_range + \
                     self.specs['wage_range'][0]
        self.gdf['value_of_time'] = norm_layer * self.specs[
            'minimum_wage'] / 30 / 8  # convert $/months to $/h (8 working hours per day)

    def run(self, technologies: Union[list[str], str] = 'all', restriction: bool = True, progression: str="urban"):
        """Runs the model using the defined ``technologies`` as options to cook with.

        It loops through the ``technologies`` and calculates all costs, benefit and the net-benefit of cooking with
        each technology relative to the current situation in every grid cell of the study area (the base line).
        Then, it calls the :meth:`maximum_net_benefit` method to get the technology with highest net-benefit in each
        cell (and saves it in the ``max_benefit_tech`` column of the :attr:`gdf`). Finally, it extracts indicators such
        as lives saved, time saved, avoided emissions, health costs saved, opportunity cost gained, investment costs,
        fuel costs, and O&M costs.

        Parameters
        ----------
        technologies: str or list of str, default 'all'
            List of technologies to use for the analysis. If 'all' all technologies inside the :attr:`techs` attribute
            would be used. If a list of technology names is passed, then those technologies only will be used.

            .. Note::
               All technology names passed need to match the names of technologies in the :attr:`techs` dictionary.
               Note that it is not enough to only add the technology names in the techno-economic specs, they have to
               be added here as well. There is also no requirement to have all of the stoves in techno-economic file
               included in the run (some may only be relevant for the base line)

        restriction: bool, default True
            Whether to have the restriction of only selecting technologies producing a positive benefit compared to the
            baseline. This avoids selecting stoves simply due to them being cheaper.
        progression: str, default 'urban'
            Decides who gets clean cooking first. Three different options can be used: 'urban' which prioritzes based on
            population density, 'costs' which prioritizes based on lowest cost, and 'benefits' which prioritizes based on
            highest benefit

        See also
        --------
        set_base_fuel
        maximum_net_benefit
        extract_lives_saved
        extract_health_costs_saved
        extract_time_saved
        extract_opportunity_cost
        extract_reduced_emissions
        extract_emissions_costs_saved
        extract_investment_costs
        extract_fuel_costs
        extract_om_costs
        extract_salvage
        """

        for row in self._replace_dict.values():
            if row not in self.specs:
                raise ValueError("The socio-economic data has to include the " + row + " field. " + \
				 "See the read_scenario_data method for more information.")

        print(f'[{self.specs["country_name"]}] Calculating clean cooking access')
        self.get_clean_cooking_access()
        # Based on wealth index, minimum wage and a lower an upper range for cost of opportunity
        print(f'[{self.specs["country_name"]}] Getting value of time')
        self.get_value_of_time()
        if self.base_fuel is None:
            print(f'[{self.specs["country_name"]}] Calculating base fuel properties')
            self.set_base_fuel(list(self.techs.values()))
        if technologies == 'all':
             techs = [tech for tech in self.techs.values()]
        elif isinstance(technologies, list):
             techs = [self.techs[name] for name in technologies]
        else:
             raise ValueError("technologies must be 'all' or a list of strings with the technology names to run.")

        self.progression(method=progression)
        # Based on wealth index, minimum wage and a lower an upper range for cost of opportunity
        print(f'[{self.specs["country_name"]}] Getting value of time')
        self.get_value_of_time()

        # Loop through each technology and calculate all benefits and costs
        self.gdf["placeholder_year"] = self.gdf["year"]
        years = self.gdf["placeholder_year"].copy()

        for year in self.years:
            self.year = year
            mask = years == year
            pop, house, increase = self.yearly_pop(self.year)
            self.gdf["Pop"] = pop
            self.gdf["Households"] = house

            for tech in techs:
                if not tech.is_base:
                    tech.adjusted_pm25()
                print(f'Calculating health benefits for {tech.name}...')
                tech.morbidity(self, mask, 'morb', True)
                tech.mortality(self, mask, 'mort', True)
                print(f'Calculating carbon emissions benefits for {tech.name}...')
                tech.carbon_emissions(self, mask, True)
                print(f'Calculating time saved benefits for {tech.name}...')
                tech.time_saved(self, mask, True)
                print(f'Calculating costs for {tech.name}...')
                tech.required_energy(self)
                tech.discounted_om(self, mask, relative = True)
                tech.discounted_inv(self, mask, relative = True)
                tech.discount_fuel_cost(self, mask, relative = True)
                tech.salvage(self, mask, relative = True)
                print(f'Calculating net benefit for {tech.name}...\n')
                tech.net_benefit(self, mask)

            print('Getting maximum net benefit technologies...')
            self.maximum_net_benefit(techs, mask, restriction=restriction)
            self.gdf = self.gdf.filter(regex='^(?!.*temp).*')

            print(f'Extracting indicators for the year {self.year}')
            print('    - Deaths avoided')
            self.extract_lives_saved()
            print('    - Health costs')
            self.extract_health_costs_saved()
            print('    - Time saved')
            self.extract_time_saved()
            print('    - Opportunity cost')
            self.extract_opportunity_cost()
            print('    - Avoided emissions')
            self.extract_reduced_emissions()
            print('    - Avoided emissions costs')
            self.extract_emissions_costs_saved()
            print('    - Investment costs')
            self.extract_investment_costs()
            print('    - Fuel costs')
            self.extract_fuel_costs()
            print('    - OM costs')
            self.extract_om_costs()
            print('    - Salvage')
            self.extract_salvage()

<<<<<<< HEAD
            for tech in self.gdf["max_benefit_tech"].dropna().unique():
                # self.gdf.reset_index(drop=False, inplace=True)
                mask = (self.gdf["year"] == self.year) & (self.gdf["max_benefit_tech"] == tech)
                self.gdf.loc[mask[mask].index, 'year'] += self.techs[tech].tech_life
                # self.gdf.set_index('index', inplace=True)

=======
>>>>>>> 4d2e8ed3
            dff = self.gdf.copy()
            dff.sort_values(by='year', inplace=True)
            dff_unique = dff[~dff.index.duplicated(keep='first')]

            for tech in dff_unique["max_benefit_tech"].dropna().unique():
                mask_2 = (dff_unique["year"] == self.year) & (dff_unique["max_benefit_tech"] == tech)

                for paf in ['paf_alri', 'paf_copd', 'paf_ihd', 'paf_lc', 'paf_stroke']:
                    self.base_fuel[paf].loc[mask_2[mask_2].index] = self.techs[tech][paf].loc[mask_2[mask_2].index]

                self.base_fuel.carbon.loc[mask_2[mask_2].index] = self.techs[tech].carbon.loc[mask_2[mask_2].index]
                self.base_fuel.total_time_yr.loc[mask_2[mask_2].index] = \
                    self.techs[tech].total_time_yr.loc[mask_2[mask_2].index]

                self.base_fuel.tech_life.loc[mask_2[mask_2].index] = self.techs[tech].tech_life

                self.base_fuel.inv_cost.loc[mask_2[mask_2].index] = self.techs[tech].inv_cost

                self.base_fuel.investments[mask_2[mask_2].index, self.year - self.specs["start_year"] - 1:
                                                                 self.year - self.specs["start_year"] - 1 +
                                                                 self.techs[tech].tech_life] = \
                    self.techs[tech].investments[mask_2[mask_2].index, self.year - self.specs["start_year"] - 1:
                                                                 self.year - self.specs["start_year"] - 1 +
                                                                 self.techs[tech].tech_life]

                self.base_fuel.inv_change.loc[mask_2[mask_2].index] = self.techs[tech].inv_change


                self.base_fuel.om_costs[mask_2[mask_2].index, self.year - self.specs["start_year"] - 1:
                                                                 self.year - self.specs["start_year"] - 1 +
                                                                 self.techs[tech].tech_life] = \
                    self.techs[tech].om_costs[mask_2[mask_2].index, self.year - self.specs["start_year"] - 1:
                                                                 self.year - self.specs["start_year"] - 1 +
                                                                 self.techs[tech].tech_life]

                self.base_fuel.salvage_cost[mask_2[mask_2].index, self.year - self.specs["start_year"] - 1:
                                                                 self.year - self.specs["start_year"] - 1 +
                                                                 self.techs[tech].tech_life] = \
                    self.techs[tech].salvage_cost[mask_2[mask_2].index, self.year - self.specs["start_year"] - 1:
                                                                 self.year - self.specs["start_year"] - 1 +
                                                                 self.techs[tech].tech_life]

                self.base_fuel.fuel_costs[mask_2[mask_2].index, self.year - self.specs["start_year"] - 1:
                                                                 self.year - self.specs["start_year"] - 1 +
                                                                 self.techs[tech].tech_life] = \
                    self.techs[tech].fuel_costs[mask_2[mask_2].index, self.year - self.specs["start_year"] - 1:
                                                                 self.year - self.specs["start_year"] - 1 +
                                                                 self.techs[tech].tech_life]

            duplicated_indices = self.gdf.loc[(self.gdf.index.duplicated()) &
                                              (self.gdf['year'] == self.year)].index
            self.gdf["duplicates"] = self.gdf.index
            for i, g in self.gdf.loc[duplicated_indices].groupby('duplicates'):
                if self.gdf.loc[i]['year'].nunique() == 1:

                    tech_0 = g["max_benefit_tech"].iloc[0]
                    pop_0 = g["Pop"].iloc[0]
                    tech_1 = g["max_benefit_tech"].iloc[1]
                    pop_1 = g["Pop"].iloc[1]
                    total_pop = pop_0 + pop_1

                    for paf in ['paf_alri', 'paf_copd', 'paf_ihd', 'paf_lc', 'paf_stroke']:
                        self.base_fuel[paf].loc[i] = \
                            (self.techs[tech_0][paf].loc[i] * pop_0 + self.techs[tech_1][paf].loc[i] * pop_1) / total_pop

                    self.base_fuel.carbon.loc[i] = (self.techs[tech_0].carbon.loc[i] * pop_0 +
                                                    self.techs[tech_1].carbon.loc[i] * pop_1) / total_pop
                    self.base_fuel.total_time_yr.loc[i] = \
                        (self.techs[tech_0].total_time_yr.loc[i] * pop_0 + self.techs[tech_1].total_time_yr.loc[
                            i] * pop_1) / total_pop

                    self.base_fuel.tech_life.loc[i] = self.techs[tech_0].tech_life

                    self.base_fuel.inv_cost.loc[i] = (self.techs[tech_0].inv_cost * pop_0 + self.techs[
                        tech_1].inv_cost * pop_1) / total_pop

                    inv_0 = (self.techs[tech_0].investments[i, self.year - self.specs["start_year"] - 1:
                                                               self.year - self.specs["start_year"] - 1 +
                                                               self.techs[tech_0].tech_life]) * pop_0

                    inv_1 = (self.techs[tech_1].investments[i, self.year - self.specs["start_year"] - 1:
                                                               self.year - self.specs["start_year"] - 1 +
                                                               self.techs[tech_1].tech_life]) * pop_1


                    self.base_fuel.investments[i, self.year - self.specs["start_year"] - 1:
                    self.year - self.specs["start_year"] - 1 +
                    self.techs[tech_0].tech_life] = (inv_0 + inv_1) / total_pop

                    self.base_fuel.inv_change.loc[i] = (self.techs[tech_0].inv_change * pop_0 + self.techs[
                        tech_1].inv_change * pop_1) / total_pop

                    om_0 = (self.techs[tech_0].om_costs[i, self.year - self.specs["start_year"] - 1:
                                                           self.year - self.specs["start_year"] - 1 +
                                                           self.techs[tech_0].tech_life]) * pop_0

                    om_1 = (self.techs[tech_1].om_costs[i, self.year - self.specs["start_year"] - 1:
                                                           self.year - self.specs["start_year"] - 1 +
                                                           self.techs[tech_1].tech_life]) * pop_1


                    self.base_fuel.om_costs[i, self.year - self.specs["start_year"] - 1:
                                               self.year - self.specs["start_year"] - 1 +
                                               self.techs[tech_0].tech_life] = (om_0 + om_1) / total_pop

                    sal_0 = pop_0 * (self.techs[tech_0].salvage_cost[i, self.year - self.specs["start_year"] - 1:
                                                                        self.year - self.specs["start_year"] - 1 +
                                                                        self.techs[tech_0].tech_life])

                    sal_1 = pop_1 * (self.techs[tech_1].salvage_cost[i, self.year - self.specs["start_year"] - 1:
                                                                        self.year - self.specs["start_year"] - 1 +
                                                                        self.techs[tech_1].tech_life])


                    self.base_fuel.salvage_cost[i, self.year - self.specs["start_year"] - 1:
                                                   self.year - self.specs["start_year"] - 1 +
                                                   self.techs[tech_0].tech_life] = (sal_0 + sal_1) / total_pop

                    fuel_0 = pop_0 * (self.techs[tech_0].fuel_costs[i, self.year - self.specs["start_year"] - 1:
                                                                       self.year - self.specs["start_year"] - 1 +
                                                                       self.techs[tech_0].tech_life])

                    fuel_1 = pop_1 * (self.techs[tech_1].fuel_costs[i, self.year - self.specs["start_year"] - 1:
                                                                       self.year - self.specs["start_year"] - 1 +
                                                                       self.techs[tech_1].tech_life]) / total_pop

                    self.base_fuel.fuel_costs[i, self.year - self.specs["start_year"] - 1:
                    self.year - self.specs["start_year"] - 1 +
                    self.techs[tech_0].tech_life] = (fuel_0 + fuel_1) / total_pop

            for tech in self.gdf["max_benefit_tech"].dropna().unique():
                mask = (self.gdf["year"] == self.year) & (self.gdf["max_benefit_tech"] == tech)
                self.gdf.loc[mask[mask].index, 'year'] += self.techs[tech].tech_life
                years[mask] += self.techs[tech].tech_life

            del self.gdf["duplicates"]

        for i, y in enumerate(range(self.specs['start_year'] + 1, self.specs['end_year'] + 1)):
            mask = (self.gdf['year'] == y)
            index = mask[mask].index
            self.gdf.loc[mask, 'maximum_net_benefit'] *= self.houses[index, i]

        self.gdf["year"] = self.gdf["placeholder_year"]
        del self.gdf["placeholder_year"]

        print('Done')

    # TODO: check if this function is still needed
    def _get_column_functs(self):
        columns_dict = {column: 'first' for column in self.gdf.columns}
        for column in self.gdf.columns[self.gdf.columns.str.contains('cost|benefit|pop|Pop|Households')]:
            columns_dict[column] = 'sum'
        columns_dict['max_benefit_tech'] = 'first'
        return columns_dict

    def maximum_net_benefit(self, techs: list['Technology'], mask, restriction: bool = True):
        """Extracts the technology or technology combinations producing the highest net-benefit in each cell.

        It saves the technology with highest net-benefit in the ``max_benefi_tech`` column of the :attr:`gdf`
        GeoDataframe. This also dictates the benefits and costs extracted in the extract functions.

        Parameters
        ----------
        techs: list of Technology like objects
            Technologies to compare and select the one, or combination of two, that produces the highest net-benefit in
            each cell.
        restriction: bool, default True
            Whether to have the restriction of only selecting technologies producing a positive benefit compared to the
            baseline. This avoids selecting stoves simply due to them being cheaper.

        See also
        --------
        run
        extract_lives_saved
        extract_health_costs_saved
        extract_time_saved
        extract_opportunity_cost
        extract_reduced_emissions
        extract_emissions_costs_saved
        extract_investment_costs
        extract_fuel_costs
        extract_om_costs
        extract_salvage
        """
        # TODO: Change this to a while loop that checks the sum of number of households supplied against the total hhs
        net_benefit_cols = [col for col in self.gdf if 'net_benefit_' in col]
        benefits_cols = [col for col in self.gdf if 'benefits_' in col]

        masky = mask[mask].index
        for benefit, net in zip(benefits_cols, net_benefit_cols):
            self.gdf.loc[masky, net + '_temp'] = self.gdf.loc[masky, net]
            if restriction in [True, 'yes', 'y', 'Y', 'Yes', 'PositiveBenefits', 'Positive_Benefits']:
                self.gdf.loc[(self.gdf["year"] == self.year) & (self.gdf[benefit] < 0), net + '_temp'] = np.nan

        temps = [col for col in self.gdf if '_temp' in col]
        self.gdf.loc[masky, "max_benefit_tech"] = self.gdf.loc[masky, temps].idxmax(axis=1).astype('string')

        self.gdf.loc[masky, 'max_benefit_tech'] = self.gdf.loc[masky, 'max_benefit_tech'].str.replace("net_benefit_", "")
        self.gdf.loc[masky, 'max_benefit_tech'] = self.gdf.loc[masky, 'max_benefit_tech'].str.replace("_temp", "")
        self.gdf.loc[masky, "maximum_net_benefit"] = self.gdf.loc[masky, temps].max(axis=1)

        gdf = gpd.GeoDataFrame()
        gdf_copy = self.gdf.loc[mask].copy()

        for tech in techs:
            current = (tech.factor[mask][:, self.year - 1 - self.specs["start_year"]] < 1) & \
                      (gdf_copy["max_benefit_tech"] == tech.name) & (gdf_copy["year"] == self.year)

            if current.sum() > 0:
                dff = gdf_copy.loc[current[current].index].copy()

                dff.loc[current[current].index, f'net_benefit_{tech.name}_temp'] = np.nan

                second_benefit_cols = temps.copy()
                second_benefit_cols.remove(f'net_benefit_{tech.name}_temp')
                if "Electricity" in tech.name:
                    second_benefit_cols = [item for item in second_benefit_cols if 'Electricity' not in item]
                second_best = dff.loc[current[current].index, second_benefit_cols].idxmax(axis=1)

                second_best.replace(np.nan, 'NaN', inplace=True)
                second_best = second_best.str.replace("net_benefit_", "")
                second_best = second_best.str.replace("_temp", "")
                second_best.replace('NaN', np.nan, inplace=True)

                second_tech_net_benefit = dff.loc[current[current].index, second_benefit_cols].max(axis=1)

                dff['max_benefit_tech'] = second_best
                dff['maximum_net_benefit'] = second_tech_net_benefit


                index = np.where(mask)[0][current.tolist()]
                for sec_tech in second_best.unique():

                    self.techs[sec_tech].factor[index, self.year - 1 - self.specs["start_year"]:]\
                        = 1 - tech.factor[index, self.year - 1 - self.specs["start_year"]:]

                dff.loc[current[current].index, 'Pop'] *= \
                    (1 - tech.factor[:, self.year - 1 - self.specs["start_year"]][mask.tolist()][current.tolist()])
                dff.loc[current[current].index, 'pop_end_year'] *= \
                    (1 - tech.factor[:, self.year - 1 - self.specs["start_year"]][mask.tolist()][current.tolist()])
                dff.loc[current[current].index, 'pop_init_year'] *= \
                    (1 - tech.factor[:, self.year - 1 - self.specs["start_year"]][mask.tolist()][current.tolist()])
                dff.loc[current[current].index, 'households_init'] *= \
                    (1 - tech.factor[:, self.year - 1 - self.specs["start_year"]][mask.tolist()][current.tolist()])
                dff.loc[current[current].index, 'households_end'] *= \
                    (1 - tech.factor[:, self.year - 1 - self.specs["start_year"]][mask.tolist()][current.tolist()])
                dff.loc[current[current].index, "Households"] *= \
                    (1 - tech.factor[:, self.year - 1 - self.specs["start_year"]][mask.tolist()][current.tolist()])

                self.gdf.loc[current[current].index, 'Pop'] -= dff.loc[current[current].index, 'Pop']
                self.gdf.loc[current[current].index, "Households"] -= dff.loc[current[current].index, 'Households']
                self.gdf.loc[current[current].index, 'pop_end_year'] -= dff.loc[current[current].index, 'pop_end_year']
                self.gdf.loc[current[current].index, 'pop_init_year'] -= \
                    dff.loc[current[current].index, 'pop_init_year']
                self.gdf.loc[current[current].index, 'households_init'] -= \
                    dff.loc[current[current].index, 'households_init']
                self.gdf.loc[current[current].index, 'households_end'] -= \
                    dff.loc[current[current].index, 'households_end']

                if tech.name == 'Electricity':
                    dff['Elec_pop_calib'] *= 0

                gdf = pd.concat([gdf, dff])

        self.gdf = pd.concat([self.gdf, gdf])

        for net in net_benefit_cols:
            self.gdf.loc[masky, net + '_temp'] = self.gdf.loc[masky, net]

        temps = [col for col in self.gdf if 'temp' in col]

        for tech in self.gdf.loc[masky, "max_benefit_tech"].unique():
            index = self.gdf[(self.gdf["year"] == self.year) & (self.gdf['max_benefit_tech'] == tech)].index
            self.gdf.loc[index, f'net_benefit_{tech}_temp'] = np.nan

        isna = self.gdf["max_benefit_tech"].isna()
        if ((self.gdf["year"] == self.year) & isna).sum() > 0:
            self.gdf.loc[(self.gdf["year"] == self.year) & isna, 'max_benefit_tech'] = self.gdf.loc[
                (self.gdf["year"] == self.year) & isna, temps].idxmax(axis=1).astype(str)
            self.gdf.loc[(self.gdf["year"] == self.year) & isna, "maximum_net_benefit"] = self.gdf.loc[
                (self.gdf["year"] == self.year) & isna, temps].max(axis=1)

        self.gdf.loc[(self.gdf["year"] == self.year), 'max_benefit_tech'] = self.gdf.loc[
            (self.gdf["year"] == self.year), 'max_benefit_tech'].str.replace("net_benefit_", "")
        self.gdf.loc[(self.gdf["year"] == self.year), 'max_benefit_tech'] = self.gdf.loc[
            (self.gdf["year"] == self.year), 'max_benefit_tech'].str.replace("_temp", "")

        series_value = self.gdf['max_benefit_tech']
        setattr(self, 'max_benefit_tech_{}'.format(self.year), series_value)

    # TODO: check if we need this method
    def _add_admin_names(self, admin, column_name):
        if isinstance(admin, str):
            admin = gpd.read_file(admin)

        admin.to_crs(self.gdf.crs, inplace=True)

        self.gdf = gpd.sjoin(self.gdf, admin[[column_name, 'geometry']], how="inner", op='intersects')
        self.gdf.drop('index_right', axis=1, inplace=True)
        self.gdf.sort_index(inplace=True)

    def extract_lives_saved(self):
        """Extracts the number of deaths avoided from adopting each stove type selected across the study area and saves
        the data in the ``deaths_avoided`` column of the :attr:`gdf`.
        """
        for tech in self.gdf.loc[self.gdf["year"] == self.year, 'max_benefit_tech'].unique():
            is_tech = ((self.gdf['max_benefit_tech'] == tech) & (self.gdf['year'] == self.year))
            index = is_tech[is_tech].index
            self.gdf.loc[is_tech, 'deaths_avoided'] = (self.techs[tech].relative_deaths[index] *
                                                       self.houses[index] * self.techs[tech].factor[index]).sum(axis=1)
            # self.gdf.loc[is_tech, 'deaths_avoided'] /= (self.specs['end_year'] + 1 - self.year)

        series_value = self.gdf['deaths_avoided']
        setattr(self, 'deaths_avoided_{}'.format(self.year), series_value)

    def extract_health_costs_saved(self):
        """
        Extracts the health costs avoided from adopting each stove type selected across the study area. The health costs
        includes costs of avoided deaths, sickness and spillovers.
        """
        for tech in self.gdf.loc[self.gdf["year"] == self.year, 'max_benefit_tech'].unique():
            is_tech = ((self.gdf['max_benefit_tech'] == tech) & (self.gdf['year'] == self.year))
            index = is_tech[is_tech].index
            self.gdf.loc[is_tech, 'health_costs_avoided'] = ((self.techs[tech].relative_cost_mort[index] + \
                                                                self.techs[tech].relative_cost_morb[index])  * \
                                                       self.houses[index] * self.techs[tech].factor[index]).sum(axis=1)
            # self.gdf.loc[is_tech, 'health_costs_avoided'] /= (self.specs['end_year'] + 1 - self.year)

        series_value = self.gdf['health_costs_avoided']
        setattr(self, 'health_costs_avoided_{}'.format(self.year), series_value)

    def extract_time_saved(self):
        """
        Extracts the total time saved from adopting each stove type selected across the study area.
        """
        for tech in self.gdf.loc[self.gdf["year"] == self.year, 'max_benefit_tech'].unique():
            is_tech = ((self.gdf['max_benefit_tech'] == tech) & (self.gdf['year'] == self.year))
            index = is_tech[is_tech].index
            year = self.year - self.specs['start_year'] - 1
            self.gdf.loc[is_tech, 'time_saved'] = (self.techs[tech].total_time_saved[index] *
                                                   self.houses[index] *
                                                   self.techs[tech].factor[index]).sum(axis=1)
            households = (self.houses[index, year:] * self.techs[tech].factor[index, year:]).sum(axis=1)
            self.gdf.loc[is_tech, 'time_saved'] /= (365 * households)

        series_value = self.gdf['time_saved']
        setattr(self, 'time_saved_{}'.format(self.year), series_value)

    def extract_opportunity_cost(self):
        """
        Extracts the opportunity cost of adopting each stove type selected across the study area.
        """
        for tech in self.gdf.loc[self.gdf["year"] == self.year, 'max_benefit_tech'].unique():
            is_tech = ((self.gdf['max_benefit_tech'] == tech) & (self.gdf['year'] == self.year))
            index = is_tech[is_tech].index
            self.gdf.loc[is_tech, 'opportunity_cost'] = (self.techs[tech].time_value[index] *
                                                       self.houses[index] * self.techs[tech].factor[index]).sum(axis=1)
            # self.gdf.loc[is_tech, 'opportunity_cost'] /= (self.specs['end_year'] + 1 - self.year)

        series_value = self.gdf['opportunity_cost']
        setattr(self, 'opportunity_cost_{}'.format(self.year), series_value)

    def extract_reduced_emissions(self):
        """
        Extracts the reduced emissions achieved by adopting each stove type selected across the study area.
        """
        for tech in self.gdf.loc[self.gdf["year"] == self.year, 'max_benefit_tech'].unique():
            is_tech = ((self.gdf['max_benefit_tech'] == tech) & (self.gdf['year'] == self.year))
            index = is_tech[is_tech].index
            self.gdf.loc[is_tech, 'reduced_emissions'] = (self.techs[tech].decreased_carbon_emissions[index] *
                                                       self.houses[index] * self.techs[tech].factor[index]).sum(axis=1)
            # self.gdf.loc[is_tech, 'reduced_emissions'] /= (self.specs['end_year'] + 1 - self.year)

        series_value = self.gdf['reduced_emissions']
        setattr(self, 'reduced_emissions_{}'.format(self.year), series_value)

    def discount(self, cost):
        discount_rate, proj_life = Technology.discount_factor(self.specs)

        return np.array([sum(x/discount_rate) for x in cost])

    def extract_investment_costs(self):
        """
        Extracts the total investment costs needed in order to adopt each stove type across the study area.
        """
        for tech in self.gdf.loc[self.gdf["year"] == self.year, 'max_benefit_tech'].unique():
            is_tech = ((self.gdf['max_benefit_tech'] == tech) & (self.gdf['year'] == self.year))
            index = is_tech[is_tech].index
            self.gdf.loc[is_tech, 'investment_costs'] = self.discount(self.techs[tech].investments[index] *\
                                                        self.houses[index] * self.techs[tech].factor[index])
            # self.gdf.loc[is_tech, 'investment_costs'] /= (self.specs['end_year'] + 1 - self.year)

        series_value = self.gdf['investment_costs']
        setattr(self, 'investment_costs_{}'.format(self.year), series_value)

    def extract_om_costs(self):
        """
        Extracts the total operation and maintenance costs needed in order to adopt each stove type across the study area.
        """
        for tech in self.gdf.loc[self.gdf["year"] == self.year, 'max_benefit_tech'].unique():
            is_tech = ((self.gdf['max_benefit_tech'] == tech) & (self.gdf['year'] == self.year))
            index = is_tech[is_tech].index
            self.gdf.loc[is_tech, 'om_costs'] = self.discount(self.techs[tech].om_costs[index] *\
                                                self.houses[index] * self.techs[tech].factor[index])
            # self.gdf.loc[is_tech, 'om_costs'] /= (self.specs['end_year'] + 1 - self.year)

        series_value = self.gdf['om_costs']
        setattr(self, 'om_costs_{}'.format(self.year), series_value)

    def extract_fuel_costs(self):
        """
        Extracts the total fuel costs needed in order to adopt each stove type across the study area.
        """
        for tech in self.gdf.loc[self.gdf["year"] == self.year, 'max_benefit_tech'].unique():
            is_tech = ((self.gdf['max_benefit_tech'] == tech) & (self.gdf['year'] == self.year))
            index = is_tech[is_tech].index
            self.gdf.loc[is_tech, 'fuel_costs'] = self.discount(self.techs[tech].fuel_costs[index] *\
                                                   self.houses[index] * self.techs[tech].factor[index])
            # self.gdf.loc[is_tech, 'fuel_costs'] /= (self.specs['end_year'] + 1 - self.year)

        series_value = self.gdf['fuel_costs']
        setattr(self, 'fuel_costs_{}'.format(self.year), series_value)

    def extract_salvage(self):
        """
        Extracts the total salvage costs in order to adopt each stove type across the study area.
        """
        for tech in self.gdf.loc[self.gdf["year"] == self.year, 'max_benefit_tech'].unique():
            is_tech = ((self.gdf['max_benefit_tech'] == tech) & (self.gdf['year'] == self.year))
            index = is_tech[is_tech].index
            self.gdf.loc[is_tech, 'salvage_cost'] = self.discount(self.techs[tech].salvage_cost[index] *\
                                                     self.houses[index] * self.techs[tech].factor[index])
            # self.gdf.loc[is_tech, 'salvage_cost'] /= (self.specs['end_year'] + 1 - self.year)

        series_value = self.gdf['salvage_cost']
        setattr(self, 'salvage_cost_{}'.format(self.year), series_value)

    def extract_emissions_costs_saved(self):
        """
        Extracts the economic value of the emissions by adopt each stove type across the study area.
        """

        for tech in self.gdf.loc[self.gdf["year"] == self.year, 'max_benefit_tech'].unique():
            is_tech = ((self.gdf['max_benefit_tech'] == tech) & (self.gdf['year'] == self.year))
            index = is_tech[is_tech].index
            self.gdf.loc[is_tech, 'emissions_costs_avoided'] = (self.techs[tech].decreased_carbon_costs[index] *
                                                       self.houses[index] * self.techs[tech].factor[index]).sum(axis=1)
            # self.gdf.loc[is_tech, 'emissions_costs_avoided'] /= (self.specs['end_year'] + 1 - self.year)

        series_value = self.gdf['emissions_costs_avoided']
        setattr(self, 'emissions_costs_avoided_{}'.format(self.year), series_value)


    def extract_wealth_index(self, wealth_index: str, file_type: str = "csv", x_column: str =  "longitude",
                             y_column: str = "latitude", wealth_column: str = "rwi"):

        """Extracts the relative wealth index to a column called relative wealth in the :attr:`gdf`.

        The relative wealth index is used to determine the value of time and the value of time saved in subsequent
        calculations.

        Parameters
        ----------
        wealth_index: str
            The path to the wealth index data used
        file_type: str, default "csv"
            The file_type of the wealth index. The allowed file types are `csv`. `point`, `polygon` or `raster`
        x_column: str, default "longitude"
            The name of the column containing x-coordinates, only relevant when `file_type = csv`
        y_column: str, default "latitude"
            The name of the column containing y-coordinates, only relevant when `file_type = csv`
        wealth_column: str, default "latitude"
            The name of the column containing the wealth index, only relevant when file type is either `csv`, `point`
            or `polygon`

        See also
        --------
        get_value_of_time
        """

        if file_type == "csv":
            df = pd.read_csv(wealth_index)

            gdf = gpd.GeoDataFrame(df, geometry=gpd.points_from_xy(df[x_column], df[y_column]))
            gdf.crs = 4326
            gdf.to_crs(self.gdf.crs, inplace=True)

            s1_arr = np.column_stack((self.gdf.centroid.x, self.gdf.centroid.y))
            s2_arr = np.column_stack((gdf.centroid.x, gdf.centroid.y))

            def do_kdtree(combined_x_y_arrays, points):
                mytree = scipy.spatial.cKDTree(combined_x_y_arrays)
                dist, indexes = mytree.query(points)
                return dist, indexes

            results1, results2 = do_kdtree(s2_arr, s1_arr)
            self.gdf["relative_wealth"] = gdf.loc[results2][wealth_column].values

        elif file_type == "point":
            gdf = gpd.read_file(wealth_index)
            gdf.to_crs(self.gdf.crs, inplace=True)

            s1_arr = np.column_stack((self.gdf.centroid.x, self.gdf.centroid.y))
            s2_arr = np.column_stack((gdf.centroid.x, gdf.centroid.y))

            def do_kdtree(combined_x_y_arrays, points):
                mytree = scipy.spatial.cKDTree(combined_x_y_arrays)
                dist, indexes = mytree.query(points)
                return dist, indexes

            results1, results2 = do_kdtree(s2_arr, s1_arr)
            self.gdf["relative_wealth"] = gdf.loc[results2].reset_index()[wealth_column]

        elif file_type == "polygon":
            gdf = gpd.read_file(wealth_index)
            gdf.to_crs(self.gdf.crs, inplace=True)

            gdf.rename(columns={wealth_column: "relative_wealth"}, inplace=True)

            self.gdf = gpd.sjoin(self.gdf, gdf[["relative_wealth", "geometry"]], how="left")
        elif file_type == "raster":
            layer = RasterLayer('Demographics', 'Wealth', path=wealth_index, resample='average')

            layer.align(self.base_layer.path)

            self.raster_to_dataframe(layer, name="relative_wealth", method='read',
                                     fill_nodata_method='interpolate')
        else:
            raise ValueError("file_type needs to be either csv, raster, polygon or point.")

    @staticmethod
    def _re_name(df, labels, variable):
        if labels is not None:
            for value, label in labels.items():
                df[variable] = df[variable].str.replace('_', ' ')
                df.loc[df[variable] == value, variable] = label
            return df

    def _points_to_raster(self, dff, variable, cell_width=1000, cell_height=1000,
                          dtype=rasterio.uint8, nodata=0):
        bounds = self.mask_layer.bounds
        height, width = RasterLayer.shape_from_cell(bounds, cell_height, cell_width)
        transform = rasterio.transform.from_bounds(*bounds, width, height)
        rasterized = features.rasterize(
            ((g, v) for v, g in zip(dff[variable].values, dff['geometry'].values)),
            out_shape=(height, width),
            transform=transform,
            all_touched=True,
            fill=nodata,
            dtype=dtype)
        meta = dict(driver='GTiff',
                    dtype=dtype,
                    count=1,
                    crs=self.mask_layer.data.crs,
                    width=width,
                    height=height,
                    transform=transform,
                    nodata=nodata,
                    compress='DEFLATE')
        return rasterized, meta

    @staticmethod
    def _empty_raster_from_shape(crs, transform, height, width):
        array = np.empty((height, width))
        array[:] = np.nan
        raster = RasterLayer()
        raster.data = array
        raster.meta = dict(crs=crs,
                           dtype=float,
                           width=width,
                           height=height,
                           nodata=np.nan,
                           transform=transform)
        return raster

    def _base_layer_from_bounds(self, bounds, cell_height, cell_width):
        if 'index' not in self.gdf.columns:
            dff = self.gdf.copy().reset_index(drop=False)
        else:
            dff = self.gdf
        height, width = RasterLayer.shape_from_cell(bounds, cell_height, cell_width)
        transform = rasterio.transform.from_bounds(*bounds, width, height)
        geometry = dff["geometry"].apply(lambda geom: geom.wkb)
        gdf = dff.loc[geometry.drop_duplicates().index]
        rows, cols = rasterio.transform.rowcol(transform, gdf['geometry'].x, gdf['geometry'].y)
        self.rows = np.array(rows)
        self.cols = np.array(cols)
        self.base_layer = self._empty_raster_from_shape(self.gdf.crs, transform, height, width)

    def create_layer(self, variable: str, year: int, cumulative_stats: bool = True, name: Optional[str] = None,
                     labels: Optional[dict[str, str]] = None, cmap: Optional[dict[str, str]] = None,
                     metric: str = 'mean', 
                     nodata: Optional[Union[float, int]] = None) -> tuple[RasterLayer, dict[int, str], dict[int, str]]:
        """Creates a :class:`RasterLayer` from a column of the main GeoDataFrame (:attr:`gdf`).

        If the data is categorical, then a rasterized version of the data is created, using integers in asscending
        order for the diffenrent unique categories found. A ``codes`` and a ``cmap`` dictionaries will be returned
        containing the names and color equivalent of the numbered categories.

        If the data is non-categorical, the source data will be rasterized into the :class:`RasterLayer` using one of
        the available ``metrics``.

        Parameters
        ----------
        variable: str
            The column name from the :attr:`gdf` to use.
        year: int, optional
            The year for which the layer should be created.
        cumulative_stats: bool, default True
            Determines wether the stats and map is cumulative or only for the year chosen.
        name: str, optional
            The name to give to the :class:`RasterLayer`.
        labels: dictionary of str key-value pairs, optional
            Dictionary with the keys-value pairs to use for the data categories. It is only used for categorical data.

            .. code-block:: python
               :caption: Example of labels dictionary

               >>> labels = {'Biogas and Electricity': 'Electricity and Biogas',
               ...           'Collected Traditional Biomass': 'Biomass',
               ...           'Collected Improved Biomass': 'Biomass ICS (ND)',
               ...           'Traditional Charcoal': 'Charcoal',
               ...           'Biomass Forced Draft': 'Biomass ICS (FD)',
               ...           'Pellets Forced Draft': 'Pellets ICS (FD)'}

        cmap: dictionary of str key-value pairs, optional
            Dictionary with the colors to use for each data category. It is only used for categorical data.

            .. code-block:: python
               :caption: Example of cmap dictionary

               >>> cmap = {'Biomass ICS (ND)': '#6F4070',
               ...         'LPG': '#66C5CC',
               ...         'Biomass': '#FFB6C1',
               ...         'Biomass ICS (FD)': '#af04b3',
               ...         'Pellets ICS (FD)': '#ef02f5',
               ...         'Charcoal': '#364135',
               ...         'Charcoal ICS': '#d4bdc5',
               ...         'Biogas': '#73AF48',
               ...         'Biogas and Biomass ICS (ND)': '#F6029E',
               ...         'Biogas and Biomass ICS (FD)': '#F6029E',
               ...         'Biogas and Pellets ICS (FD)': '#F6029E',
               ...         'Biogas and LPG': '#0F8554',
               ...         'Biogas and Biomass': '#266AA6',
               ...         'Biogas and Charcoal': '#3B05DF',
               ...         'Biogas and Charcoal ICS': '#3B59DF',
               ...         'Electricity': '#CC503E',
               ...         'Electricity and Biomass ICS (ND)': '#B497E7',
               ...         'Electricity and Biomass ICS (FD)': '#B497E7',
               ...         'Electricity and Pellets ICS (FD)': '#B497E7',
               ...         'Electricity and LPG': '#E17C05',
               ...         'Electricity and Biomass': '#FFC107',
               ...         'Electricity and Charcoal ICS': '#660000',
               ...         'Electricity and Biogas': '#f97b72',
               ...         'Electricity and Charcoal': '#FF0000'}

        metric: str, default 'mean'
            Metric to use to aggregate data. It is only used for non-categorical data. Available metrics:

            * ``mean``: average value between technologies used in the same cell.
            * ``total``: the total value of the data accounting for all households in the cell.
            * ``per_100k``: the values are calculated per 100 thousand population withing each cell.
            * ``per_household``: average value per househol in each cell.
        nodata: float or int
            Defines nodata values to be ignored by the function.

        Returns
        -------
        raster: RasterLayer
            The :class:RasterLayer object.
        codes: dictionary of int-str pairs
            Contains the name equivalent to therasterized data (used if the data is categorical).
        cmap: dictionary of int-str pairs
            A modified cmap containing the color s equivalent to the rasterized data (used if the data is categorical).
        """
        codes = None
        if self.base_layer is not None:
            layer = np.empty(self.base_layer.data.shape)
            dff = self.gdf.copy().reset_index(drop=False)
        else:
            layer = None
            dff = self.gdf.copy()

        if cumulative_stats:
            dff.loc[dff['year'] > year, variable] = 'None'
        else:
            dff.loc[dff['year'] != year, variable] = 'None'

        if isinstance(self.gdf[variable].iloc[0], str):
            if isinstance(labels, dict):
                dff = self._re_name(dff, labels, variable)
            dff[variable] += ' {} '.format(self.tech_separator)
            dff = dff.groupby('index').agg({variable: 'sum', 'geometry': 'first'})
            dff[variable] = [s[0:len(s) - (len(self.tech_separator) + 2)] for s in dff[variable]]
            if isinstance(labels, dict):
                dff = self._re_name(dff, labels, variable)

            dff.loc[dff[variable].isin(['None and None']), variable] = 'None'

            if isinstance(cmap, dict):
                # _codes = {tech: i for i, tech in enumerate(dff[variable].unique())}
                _codes = {tech: i + 1 for i, tech in enumerate(cmap.keys())}
                codes = {tech: _codes[tech] for tech in dff[variable].unique()}
                codes = dict(sorted(codes.items(), key=lambda item: item[1]))
                # cmap = {_codes[tech]: cmap[tech] for tech in cmap.keys()}
                cmap = {codes[tech]: cmap[tech] for tech in dff[variable].unique()}
                cmap = dict(sorted(cmap.items()))
            else:
                codes = {tech: i for i, tech in enumerate(dff[variable].unique())}

            if self.rows is not None:
                if nodata is None:
                    nodata = 0
                    dtype = 'uint16'
                else:
                    dtype = 'float32'
                layer[:] = nodata
                layer[self.rows, self.cols] = [codes[tech] for tech in dff[variable]]
                meta = self.base_layer.meta
                meta.update(nodata=nodata, dtype=dtype)
            else:
                dff['codes'] = [codes[tech] for tech in dff[variable]]
                layer, meta = self._points_to_raster(dff, 'codes', dtype='uint16', nodata=nodata)
        else:
            # TODO: when printing time_saved there needs to be a special case for these metrics
            if metric == 'total':
                dff[variable].replace('None', np.nan, inplace=True)
                dff = dff.groupby('index').agg({variable: 'sum', 'geometry': 'first'})
                dff[variable].replace(0, np.nan, inplace=True)
            elif metric == 'per_100k':
                dff[variable].replace('None', np.nan, inplace=True)
                dff = dff.groupby('index').agg({variable: 'sum', 'Pop': 'sum',
                                                'geometry': 'first'})
                dff[variable] = dff[variable] * 100000 / dff['Pop']
                dff[variable].replace(0, np.nan, inplace=True)
            elif metric == 'per_household':
                dff[variable].replace('None', np.nan, inplace=True)
                dff = dff.groupby('index').agg({variable: 'sum', "Households": 'sum',
                                                'geometry': 'first'})

                dff[variable] = dff[variable] / dff['Households']
                dff[variable].replace(0, np.nan, inplace=True)
                if variable == 'time_saved':
                    dff[variable] /= 365                  

            else:
                dff[variable].replace('None', np.nan, inplace=True)
                dff = dff.groupby('index').agg({variable: metric, 'geometry': 'first'})
                dff[variable].replace(0, np.nan, inplace=True)
            if self.rows is not None:
                if nodata is None:
                    nodata = 0
                layer[:] = nodata
                layer[self.rows, self.cols] = dff[variable]
                meta = self.base_layer.meta
                meta.update(nodata=nodata, dtype='float32')
            else:
                layer, meta = self._points_to_raster(dff, variable, dtype='float32',
                                                     nodata=np.nan)
            variable = variable + '_' + metric
        if name is not None:
            variable = name
        raster = RasterLayer('Output', variable)
        raster.data = layer
        raster.meta = meta

        return raster, codes, cmap

    def to_raster(self, variable: str,
                  year: int = None, cumulative_stats: bool = True,
                  labels: Optional[dict[str, str]] = None,
                  cmap: Optional[dict[str, str]] = None,
                  metric: str = 'mean',
                  nodata: Optional[Union[float, int]] = None,
                  mask: bool = False,
                  mask_nodata: Optional[Union[float, int]] = None):
        """Creates a RasterLayer and saves it as a ``.tif`` file and a ``.clr`` colormap.

        Parameters
        ----------
        variable: str
            The column name from the :attr:`gdf` to use.
        labels: dictionary of str key-value pairs, optional
            Dictionary with the keys-value pairs to use for the data categories. It is only used for categorical data---
            see :meth:`create_layer`.
        cmap: dictionary of str key-value pairs, optional
            Dictionary with the colors to use for each data category. It is only used for categorical data---see
            :meth:`create_layer`.
        metric: str, default 'mean'
            Metric to use to aggregate data. It is only used for non-categorical data. For available metrics see
            :meth:`create_layer`.
        nodata: float or int
            Defines nodata values to be ignored by the function.
        """

        if year is None:
            year = self.specs["end_year"]
        raster, codes, cmap = self.create_layer(variable, year=year, cumulative_stats=cumulative_stats, labels=labels,
                                                cmap=cmap, metric=metric)

        if mask:
            raster.meta['nodata'] = mask_nodata
            raster.mask(self.mask_layer)

        raster.save(os.path.join(self.output_directory, 'Rasters'))
        print(f'Layer saved in {os.path.join(self.output_directory, "Rasters", raster.name + ".tif")}\n')
        if codes and cmap:
            with open(os.path.join(self.output_directory, 'Rasters', f'{variable}ColorMap.clr'), 'w') as f:
                for label, code in codes.items():
                    r = int(to_rgb(cmap[code])[0] * 255)
                    g = int(to_rgb(cmap[code])[1] * 255)
                    b = int(to_rgb(cmap[code])[2] * 255)
                    f.write(f'{code} {r} {g} {b} 255 {label}\n')

            fields = ['KEY', 'VALUE']

            csv_file = os.path.join(self.output_directory, 'Rasters', "Categories.csv")
            # Open the CSV file with write permission
            with open(csv_file, "w", newline="") as csvfile:
                # Create a CSV writer using the field/column names
                writer = csv.DictWriter(csvfile, fieldnames=fields)

                # Write the header row (column names)
                writer.writeheader()

                # Write the data
                writer.writerow({'KEY': 0, 'VALUE': '0: None'})
                for value, key in codes.items():
                    writer.writerow({'KEY': key, 'VALUE': f'{key}: {value}'})

    def plot(self, variable: str, metric='mean',
             labels: Optional[dict[str, str]] = None,
             year: Optional[int] = None,
             cumulative_stats: bool = True,
             cmap: Union[dict[str, str], str] = 'viridis',
             cumulative_count: Optional[tuple[float, float]] = None,
             quantiles: Optional[tuple[float]] = None,
             nodata: Union[float, int] = np.nan,
             admin_layer: Optional[Union[gpd.GeoDataFrame, VectorLayer]] = None,
             title: Optional[str] = None,
             legend: bool = True, legend_title: str = '', legend_cols: int = 1,
             legend_position: tuple[float, float] = (1.02, 0.6),
             legend_prop: Optional[dict] = None,
             stats: bool = False,
             stats_kwargs: Optional[dict] = None,
             scale_bar: Optional[dict] = None, north_arrow: Optional[dict] = None,
             ax: Optional['matplotlib.axes.Axes'] = None,
             figsize: tuple[float, float] = (6.4, 4.8),
             rasterized: bool = True,
             dpi: float = 150, save_as: Optional[str] = None,
             save_style: bool = False, style_classes: int = 5) -> matplotlib.axes.Axes:
        """Plots a map from a desired column ``variable`` from the :attr:`gdf`.

        The map can be for categorical or continuous data. If categorical, a legend will be created with the colors
        of the categories. If continuous, a color bar will be created with the range of the data. For continuous data a
        ``metric`` parameter can be passed indicating the desired statistic to be visualized. Moreover, continuous
        data can be presented using ``cumulative_count`` or ``quantiles``.

        Parameters
        ----------
        variable: str
            The column name from the :attr:`gdf` to plot.
        metric: str, default 'mean'
            Metric to use to aggregate data. It is only used for continuous data. For available metrics see
            :meth:`create_layer`.
        labels: dictionary of str key-value pairs, optional
            Dictionary with the keys-value pairs to use for the data categories. It is only used for categorical data---
            see :meth:`create_layer`.
        year: int, optional
            Determines which year to generate the map, figures and stats for. If not specified, year is later put equal
            to the end year given in the socio-economic specs file.
        cumulative_stats: bool, default True
            Determines wether the stats and map is cumulative or only for the year chosen.
        cmap: dictionary of str key-value pairs or str, default 'viridis'
            Dictionary with the colors to use for each data category if the data is categorical---see
            :meth:`create_layer`. If the data is continuous, then a name of a color scale accepted by
            :doc:`matplotlib<matplotlib:tutorials/colors/colormaps>` should be passed.
        cumulative_count: array-like of float, optional
            List of lower and upper limits to consider for the cumulative count. If defined the map will be displayed
            with the cumulative count representation of the data.

            .. seealso::
               :meth:`RasterLayer.cumulative_count`

        quantiles: array-like of float, optional
            Quantile or sequence of quantiles to compute, which must be between 0 and 1 inclusive
            (``quantiles=(0.25, 0.5, 0.75, 1)``). If defined the map will be displayed with the quantiles
            representation of the data.

            .. seealso::
               :meth:`RasterLayer.quantiles`

        nodata: float or int, default ```np.nan`
            Defines nodata values to be ignored when plotting.
        admin_layer: gpd.GeoDataFrame or VectorLayer, optional
            The administrative boundaries to plot as background. If no ``admin_layer`` is provided then the
            :attr:``mask_layer`` will be used if available, if not then no boundaries will be plotted.
        title: str, optional
            The title of the plot.
        legend: bool, default False
            Whether to display a legend---only applicable for categorical data.
        legend_title: str, default ''
            Title of the legend.
        legend_cols: int, default 1
            Number of columns to divide the rows of the legend.
        legend_position: array-like of float, default (1.05, 1)
            Position of the upper-left corner of the legend measured in fraction of `x` and `y` axis.
        legend_prop: dict
            Dictionary with the font properties of the legend. It can contain any property accepted by the ``prop``
            parameter from :doc:`matplotlib.pyplot.legend<matplotlib:api/_as_gen/matplotlib.pyplot.legend>`. It
            defaults to ``{'title': {'size': 12, 'weight': 'bold'}, 'size': 12}``.
        stats: bool, default False
            Whether to display the statistics of the analysis in the map.
        stats_kwargs: dictionary, optional
            Dictionary of arguments to control the position and style of the statistics box.

            .. code-block::
                :caption: ``stats_kwargs`` default arguments

                {'extra_stats': None, 'stats_position': (1.02, 0.9),
                 'pad': 0, 'sep': 6, 'fontsize': 10,
                'fontcolor': 'black', 'fontweight': 'normal',
                'box_props': dict(boxstyle='round',
                                  facecolor='#f1f1f1ff',
                                  edgecolor='lightgray')}

            .. code-block::
                :caption: ``stats_kwargs`` other options

                {'extra_stats': dict('StatA': value),
                'fontsize': 10, 'stats_position': (1, 0.9),
                'pad': 2, 'sep': 0, 'fontcolor': 'black',
                'fontweight': 'normal',
                'box_props': dict(facecolor='lightyellow',
                                  edgecolor='black',
                                  alpha=1,
                                  boxstyle="sawtooth")}

        scale_bar: dict, optional
            Dictionary with the parameters needed to create a :class:`ScaleBar`. If not defined, no scale bar will be
            displayed.

            .. code-block::
               :caption: Scale bar dictionary example

               dict(size=1000000, style='double',
                    textprops=dict(size=8), location=(1, 0),
                    linekw=dict(lw=1, color='black'),
                    extent=0.01)

            .. Note::
               See :func:`onstove.scale_bar` for more details

        north_arrow: dict, optional
            Dictionary with the parameters needed to create a north arrow icon in the map. If not defined, the north
            icon wont be displayed.

            .. code-block::
               :caption: North arrow dictionary example

               dict(size=30, location=(0.92, 0.92), linewidth=0.5)

            .. Note::
               See :func:`onstove.north_arrow` for more details

        ax: matplotlib.axes.Axes, optional
            A matplotlib axes instance can be passed in order to overlay layers in the same axes.
        figsize: tuple of floats, default (6.4, 4.8)
            The size of the figure in inches.
        rasterized: bool, default True
            Whether to rasterize the output.It converts vector graphics into a raster image (pixels). It can speed up
            rendering and produce smaller files for large data sets---see more at
            :doc:`matplotlib:gallery/misc/rasterization_demo`.
        dpi: int, default 150
            The resolution of the figure in dots per inch.
        save_as: str, optional
            If a string is passed, then the map will be saved with that name and extension file in
            the:attr:`output_directory` as ``name.pdf``, ``name.png``, ``name.svg``, etc.
        save_style: bool, default False
            Whether to save the style of the plot as a ``.sld`` file---see :meth:`onstove.RasterLayer.save_style`.
        style_classes: int, default 5
            number of classes to include in the ``.sld`` style.

        Returns
        -------
        matplotlib.axes.Axes
            The axes of the figure.

        Examples
        --------
        >>> africa = OnStove('results.pkl')
        ...
        >>> cmap = {'Biomass ICS (ND)': '#6F4070',
        ...         'LPG': '#66C5CC',
        ...         'Biomass': '#FFB6C1',
        ...         'Biomass ICS (FD)': '#af04b3',
        ...         'Pellets ICS (FD)': '#ef02f5',
        ...         'Charcoal': '#364135',
        ...         'Charcoal ICS': '#d4bdc5',
        ...         'Biogas': '#73AF48',
        ...         'Biogas and Biomass ICS (ND)': '#F6029E',
        ...         'Biogas and Biomass ICS (FD)': '#F6029E',
        ...         'Biogas and Pellets ICS (FD)': '#F6029E',
        ...         'Biogas and LPG': '#0F8554',
        ...         'Biogas and Biomass': '#266AA6',
        ...         'Biogas and Charcoal': '#3B05DF',
        ...         'Biogas and Charcoal ICS': '#3B59DF',
        ...         'Electricity': '#CC503E',
        ...         'Electricity and Biomass ICS (ND)': '#B497E7',
        ...         'Electricity and Biomass ICS (FD)': '#B497E7',
        ...         'Electricity and Pellets ICS (FD)': '#B497E7',
        ...         'Electricity and LPG': '#E17C05',
        ...         'Electricity and Biomass': '#FFC107',
        ...         'Electricity and Charcoal ICS': '#660000',
        ...         'Electricity and Biogas': '#f97b72',
        ...         'Electricity and Charcoal': '#FF0000'}
        ...
        >>>   labels = {'Biogas and Electricity': 'Electricity and Biogas',
        ...             'Collected Traditional Biomass': 'Biomass',
        ...             'Collected Improved Biomass': 'Biomass ICS (ND)',
        ...             'Traditional Charcoal': 'Charcoal',
        ...             'Biomass Forced Draft': 'Biomass ICS (FD)',
        ...             'Pellets Forced Draft': 'Pellets ICS (FD)'}
        ...
        >>> scale_bar_prop = dict(size=1000000, style='double', textprops=dict(size=8),
        ...                       linekw=dict(lw=1, color='black'), extent=0.01)
        >>> north_arow_prop = dict(size=30, location=(0.92, 0.92), linewidth=0.5)
        ...
        >>> africa.plot('max_benefit_tech', labels=labels, cmap=cmap,
        ...             stats=True,
        ...             legend=True, legend_position=(0.03, 0.47),
        ...             legend_title='Maximum benefit cooking technology',
        ...             legend_prop={'title': {'size': 10, 'weight': 'bold'}, 'size': 10},
        ...             scale_bar=scale_bar_prop, north_arrow=north_arow_prop,
        ...             figsize=(16, 9), dpi=300, rasterized=True)

        .. figure:: ../images/max_benefit_tech.png
           :width: 700
           :alt: max benefit cooking technology over SSA created with OnStove
           :align: center

        See also
        --------
        create_layer
        to_image
        to_raster
        RasterLayer.plot
        VectorLayer.plot
        """
        if year is None:
            year = self.specs["end_year"]

        raster, codes, cmap = self.create_layer(variable, year=year, cumulative_stats=cumulative_stats, labels=labels,
                                                cmap=cmap, metric=metric, nodata=nodata)

        if isinstance(admin_layer, gpd.GeoDataFrame):
            admin_layer = admin_layer
        elif isinstance(self.mask_layer, VectorLayer):
            admin_layer = self.mask_layer.data
        else:
            admin_layer = None

        if ax is None:
            fig, ax = plt.subplots(1, 1, figsize=figsize)


        if stats:
            self._add_statistics(ax, year=year, cumulative_stats=cumulative_stats, kwargs=stats_kwargs,
                                 variable=variable)

        ax = raster.plot(cmap=cmap, cumulative_count=cumulative_count,
                         quantiles=quantiles,
                         categories=codes, legend_position=legend_position,
                         admin_layer=admin_layer, title=title, legend=legend,
                         legend_title=legend_title, legend_cols=legend_cols, rasterized=rasterized,
                         ax=ax, legend_prop=legend_prop, scale_bar=scale_bar, north_arrow=north_arrow)

        if save_style:
            if codes:
                categories = {v: f"{v} = {k}" for k, v in codes.items()}
                quantiles = None
            else:
                categories = False
            raster.save_style(os.path.join(self.output_directory, 'Output'),
                              cmap=cmap, quantiles=quantiles, categories=categories,
                              classes=style_classes)

        if isinstance(save_as, str):
            plt.savefig(os.path.join(self.output_directory, save_as), dpi=dpi, bbox_inches='tight', transparent=True)

        return ax

    def _add_statistics(self, ax, cumulative_stats, year, variable='max_benefit_tech', kwargs: Optional[dict] = None):
        _kwargs = {'extra_stats': None, 'stats_position': (1.02, 0.9), 'pad': 0, 'sep': 6,
                   'fontsize': 10, 'fontcolor': 'black', 'fontweight': 'normal',
                   'box_props': dict(boxstyle='round', facecolor='#f1f1f1ff', edgecolor='lightgray')}
        if kwargs is not None:
            _kwargs = deep_update(_kwargs, kwargs)

        font_props = dict(fontsize=_kwargs['fontsize'], color=_kwargs['fontcolor'], weight=_kwargs['fontweight'])

        extra_text = []
        extra_values = []
        if isinstance(_kwargs['extra_stats'], dict):
            for name, stat in _kwargs['extra_stats'].items():
                extra_text.append(TextArea(name, textprops=font_props))
                extra_values.append(TextArea(stat, textprops=font_props))
                
        deaths = TextArea("Deaths avoided", textprops=font_props)
        health = TextArea("Health costs avoided", textprops=font_props)
        emissions = TextArea("Emissions avoided", textprops=font_props)
        time = TextArea("Time saved", textprops=font_props)

        texts_vbox = VPacker(children=[deaths, health, emissions, time, *extra_text], pad=0, sep=6)

        summary = self.summary(year=year, cumulative_stats=cumulative_stats, pretty=False)

        deaths_avoided = summary.loc['Total', 'deaths_avoided']
        health_costs_avoided = summary.loc['Total', 'health_costs_avoided']
        reduced_emissions = summary.loc['Total', 'reduced_emissions']
        time_saved = summary.loc['Total', 'time_weighted']

        deaths = TextArea(f"{deaths_avoided:,.0f} pp", textprops=font_props)
        health = TextArea(f"{health_costs_avoided:,.2f} BUS$", textprops=font_props)
        emissions = TextArea(f"{reduced_emissions:,.2f} Mton", textprops=font_props)
        time = TextArea(f"{time_saved:,.2f} h/hh.day", textprops=font_props)

        values_vbox = VPacker(children=[deaths, health, emissions, time, *extra_values], pad=0, sep=6, align='right')

        hvox = HPacker(children=[texts_vbox, values_vbox], pad=_kwargs['pad'], sep=_kwargs['sep'])

        ab = AnnotationBbox(hvox, _kwargs['stats_position'],
                            xycoords='axes fraction',
                            box_alignment=(0, 1),
                            pad=0.0,
                            bboxprops=_kwargs['box_props'])

        ax.add_artist(ab)

    def to_image(self, variable: str, name: str, metric='mean',
             labels: Optional[dict[str, str]] = None,
             cmap: Union[dict[str, str], str] = 'viridis',
             cumulative_count: Optional[tuple[float, float]] = None,
             quantiles: Optional[tuple[float]] = None,
             nodata: Union[float, int] = np.nan,
             admin_layer: Optional[Union[gpd.GeoDataFrame, VectorLayer]] = None,
             title: Optional[str] = None,
             legend: bool = True, legend_title: str = '', legend_cols: int = 1,
             legend_position: tuple[float, float] = (1.02, 0.6),
             legend_prop: dict = {'title': {'size': 12, 'weight': 'bold'}, 'size': 12},
             stats: bool = False,
             stats_kwargs: Optional[dict] = None,
             scale_bar: Optional[dict] = None, north_arrow: Optional[dict] = None,
             figsize: tuple[float, float] = (6.4, 4.8),
             rasterized: bool = True,
             dpi: float = 150):
        """Saves a map from a desired column ``variable`` from the :attr:`gdf` into an image file.

        The map can be for categorical or continuous data. If categorical, a legend will be created with the colors
        of the categories. If continuous, a color bar will be created with the range of the data. For continuous data a
        ``metric`` parameter can be passed indicating the desired statistic to be visualized. Moreover, continuous
        data can be presented using ``cumulative_count`` or ``quantiles``.

        Parameters
        ----------
        variable: str
            The column name from the :attr:`gdf` to plot.
        name: str
            The map will be saved with that name and extension file in
            the:attr:`output_directory` as ``name.pdf``, ``name.png``, ``name.svg``, etc.
        metric: str, default 'mean'
            Metric to use to aggregate data. It is only used for continuous data. For available metrics see
            :meth:`create_layer`.
        labels: dictionary of str key-value pairs, optional
            Dictionary with the keys-value pairs to use for the data categories. It is only used for categorical data---
            see :meth:`create_layer`.
        cmap: dictionary of str key-value pairs or str, default 'viridis'
            Dictionary with the colors to use for each data category if the data is categorical---see
            :meth:`create_layer`. If the data is continuous, then a name of a color scale accepted by
            :doc:`matplotlib<matplotlib:tutorials/colors/colormaps>` should be passed.
        cumulative_count: array-like of float, optional
            List of lower and upper limits to consider for the cumulative count. If defined the map will be displayed
            with the cumulative count representation of the data.

            .. seealso::
               :meth:`RasterLayer.cumulative_count`

        quantiles: array-like of float, optional
            Quantile or sequence of quantiles to compute, which must be between 0 and 1 inclusive
            (``quantiles=(0.25, 0.5, 0.75, 1)``). If defined the map will be displayed with the quantiles
            representation of the data.

            .. seealso::
               :meth:`RasterLayer.quantiles`

        nodata: float or int, default ```np.nan`
            Defines nodata values to be ignored when plotting.
        admin_layer: gpd.GeoDataFrame or VectorLayer, optional
            The administrative boundaries to plot as background. If no ``admin_layer`` is provided then the
            :attr:``mask_layer`` will be used if available, if not then no boundaries will be plotted.
        title: str, optional
            The title of the plot.
        legend: bool, default False
            Whether to display a legend---only applicable for categorical data.
        legend_title: str, default ''
            Title of the legend.
        legend_cols: int, default 1
            Number of columns to divide the rows of the legend.
        legend_position: array-like of float, default (1.05, 1)
            Position of the upper-left corner of the legend measured in fraction of `x` and `y` axis.
        legend_prop: dict
            Dictionary with the font properties of the legend. It can contain any property accepted by the ``prop``
            parameter from :doc:`matplotlib.pyplot.legend<matplotlib:api/_as_gen/matplotlib.pyplot.legend>`. It
            defaults to ``{'title': {'size': 12, 'weight': 'bold'}, 'size': 12}``.
        stats: bool, default False
            Whether to display the statistics of the analysis in the map.
            .. code-block::
                :caption: ``stats_kwargs`` default arguments

                {'extra_stats': None, 'stats_position': (1.02, 0.9),
                 'pad': 0, 'sep': 6, 'fontsize': 10,
                'fontcolor': 'black', 'fontweight': 'normal',
                'box_props': dict(boxstyle='round',
                                  facecolor='#f1f1f1ff',
                                  edgecolor='lightgray')}

            .. code-block::
                :caption: ``stats_kwargs`` other options

                {'extra_stats': dict('StatA': value),
                'fontsize': 10, 'stats_position': (1, 0.9),
                'pad': 2, 'sep': 0, 'fontcolor': 'black',
                'fontweight': 'normal',
                'box_props': dict(facecolor='lightyellow',
                                  edgecolor='black',
                                  alpha=1,
                                  boxstyle="sawtooth")}

        scale_bar: dict, optional
            Dictionary with the parameters needed to create a :class:`ScaleBar`. If not defined, no scale bar will be
            displayed.

            .. code-block::
               :caption: Scale bar dictionary example

               dict(size=1000000, style='double',
                    textprops=dict(size=8), location=(1, 0),
                    linekw=dict(lw=1, color='black'),
                    extent=0.01)

            .. Note::
               See :func:`onstove.scale_bar` for more details

        north_arrow: dict, optional
            Dictionary with the parameters needed to create a north arrow icon in the map. If not defined, the north
            icon won't be displayed.

            .. code-block::
               :caption: North arrow dictionary example

               dict(size=30, location=(0.92, 0.92), linewidth=0.5)

            .. Note::
               See :func:`onstove.north_arrow` for more details

        figsize: tuple of floats, default (6.4, 4.8)
            The size of the figure in inches.
        rasterized: bool, default True
            Whether to rasterize the output.It converts vector graphics into a raster image (pixels). It can speed up
            rendering and produce smaller files for large data sets---see more at
            :doc:`matplotlib:gallery/misc/rasterization_demo`.
        dpi: int, default 150
            The resolution of the figure in dots per inch.
        """
        raster, codes, cmap = self.create_layer(variable, name=name, labels=labels, cmap=cmap, metric=metric,
                                                nodata=nodata)
        if isinstance(admin_layer, gpd.GeoDataFrame):
            admin_layer = admin_layer
        elif not admin_layer:
            admin_layer = self.mask_layer.data

        fig, ax = plt.subplots(1, 1, figsize=figsize)
        if stats:
            fig, ax = plt.subplots(1, 1, figsize=figsize, dpi=dpi)
            self._add_statistics(ax, variable=variable)
        else:
            fig, ax = plt.subplots(1, 1, figsize=figsize, dpi=dpi)

        raster.save_image(self.output_directory, type=type, cmap=cmap, cumulative_count=cumulative_count)
        self._add_statistics(ax, variable=variable, kwargs=stats_kwargs)
        name = os.path.join(self.output_directory, name)
        raster.save_image(name=name, cmap=cmap, cumulative_count=cumulative_count,
                        quantiles=quantiles, categories=codes, legend_position=legend_position,
                        admin_layer=admin_layer, title=title, ax=ax, dpi=dpi,
                        legend=legend, legend_title=legend_title, legend_cols=legend_cols, rasterized=rasterized,
                        scale_bar=scale_bar, north_arrow=north_arrow, legend_prop=legend_prop)

    def summary(self, total=True, pretty=True, labels=None, cumulative_stats = True, year = None,
                remove_none=False):
        """Creates a summary of the results grouped by the selected categorical `variable`.

        The method uses the categorical `variable` provided to group selected results of the :attr:`gdf` dataframe. It
        produces summary values for the 'Calibrated_pop', 'Households', 'maximum_net_benefit', 'deaths_avoided',
        'health_costs_avoided', 'time_saved', 'opportunity_cost_gained', 'reduced_emissions', 'emissions_costs_saved',
        'investment_costs', 'fuel_costs', 'om_costs' and 'salvage_value' columns of the :attr:`gdf`.

        Parameters
        ----------
        total: boolean, default `True`
            If `True` it will include a 'Total' row in the summary dataframe, with totals for all parameters.
        pretty: boolean, default `True`
            If `True` the names of the columns in hte summary will be presented with enhanced names. Tha names will be:
            'Max benefit technology', 'Population (Million)', 'Households (Millions)', 'Total net benefit (MUSD)',
            'Total deaths avoided (pp/yr)', 'Health costs avoided (MUSD)', 'hours/hh.day',
            'Opportunity cost avoided (MUSD)', 'Reduced emissions (Mton CO2eq)', 'Emissions costs saved (MUSD)',
            'Investment costs (MUSD)', 'Fuel costs (MUSD)', 'O&M costs (MUSD)'and 'Salvage value (MUSD)'.
        labels: dictionary of str key-value pairs, optional
            Dictionary with the keys-value pairs to use for the data categories.

            .. code-block:: python
               :caption: Example of ``labels`` dictionary

               {'Collected Traditional Biomass': 'Biomass',
               'Collected Improved Biomass': 'Biomass ICS (ND)',
               'Traditional Charcoal': 'Charcoal',
               'Biomass Forced Draft': 'Biomass ICS (FD)',
               'Pellets Forced Draft': 'Pellets ICS (FD)'}

        variable: str, defalut 'max_benefit_tech'
            Categorical variable used to group and summarize the data.
        remove_none: boolean, default `False`
            If `True` ```na`` and ``None`` values are ignored.

        Returns
        -------
        pd.DataFrame
            A dataframe containing the summary information grouped by the selected `variable`.
        """

        if year is None:
            year = self.specs['end_year']

        if cumulative_stats:
            dff = self.gdf.loc[self.gdf["year"] <= year].copy()
        else:
            dff = self.gdf.loc[self.gdf["year"] == year].copy()

        if labels is not None:
            dff = self._re_name(dff, labels, 'max_benefit_tech')

        proj_life = self.specs["end_year"] - self.specs["start_year"]
        factor = year - self.specs["start_year"]

        dff["Households"] = dff["households_init"] + factor*(dff["households_end"]-dff["households_init"])/proj_life

        tot_hh = dff['max_benefit_tech'].map(dff.groupby('max_benefit_tech')['Households'].sum())
        dff['time_weighted'] = dff['time_saved'] * dff['Households'] / tot_hh

        summary = dff.groupby(['max_benefit_tech']).agg({'Pop': lambda row: np.nansum(row) / 1000000,
                                                         "Households": lambda row: np.nansum(row) / 1000000,
                                                         'maximum_net_benefit': lambda row: np.nansum(row) / 1000000000,
                                                         'deaths_avoided': 'sum',
                                                         'health_costs_avoided': lambda row: np.nansum(row) / 1000000000,
                                                         'time_weighted':  'sum',
                                                         'opportunity_cost': lambda row: np.nansum(
                                                             row) / 1000000000,
                                                         'reduced_emissions': lambda row: np.nansum(row) / 1000000000,
                                                         'emissions_costs_avoided': lambda row: np.nansum(row) / 1000000000,
                                                         'investment_costs': lambda row: np.nansum(row) / 1000000000,
                                                         'fuel_costs': lambda row: np.nansum(row) / 1000000000,
                                                         'om_costs': lambda row: np.nansum(row) / 1000000000,
                                                         'salvage_cost': lambda row: np.nansum(row) / 1000000000,
                                                         }).reset_index()
        if total:
            total = summary[summary.columns[1:]].sum().rename('Total')
            total['max_benefit_tech'] = 'Total'
            total['time_weighted'] = sum(summary['time_weighted'] * summary['Households']) / total['Households']
            summary = pd.concat([summary, total.to_frame().T])
        if remove_none:
            summary.drop('None', errors='ignore', inplace=True)
        #summary.reset_index(inplace=True)
        if pretty:
            summary.rename(columns={'max_benefit_tech': 'Max benefit technology',
                                    'Pop': 'Population (Million)',
                                    "Households": 'Households (Millions)',
                                    'maximum_net_benefit': 'Total net benefit (BUSD)',
                                    'deaths_avoided': 'Total deaths avoided',
                                    'health_costs_avoided': 'Health costs avoided (BUSD)',
                                    'time_weighted': 'Time saved (hours/hh.day)',
                                    'opportunity_cost': 'Opportunity cost avoided (BUSD)',
                                    'reduced_emissions': 'Reduced emissions (Mton CO2eq)',
                                    'emissions_costs_avoided': 'Emissions costs saved (BUSD)',
                                    'investment_costs': 'Investment costs (BUSD)',
                                    'fuel_costs': 'Fuel costs (BUSD)',
                                    'om_costs': 'O&M costs (BUSD)',
                                    'salvage_cost': 'Salvage value (BUSD)'}, inplace=True)
        return summary

    def plot_split(self, labels: Optional[dict[str, str]] = None,
                   year: Optional[int] = None,
                   cumulative_stats: bool = True,
                   cmap: Optional[dict[str, str]] = None,
                   x_variable: str = 'Pop',
                   ascending: bool = True,
                   orientation: str = 'horizontal',
                   text_kwargs: Optional[dict] = None,
                   annotation_kwargs: Optional[dict] = None,
                   labs_kwargs: Optional[dict] = None,
                   legend_kwargs: Optional[dict] = None,
                   theme_name: str = 'minimal',
                   height: float = 1.5, width: float = 2.5,
                   save_as: Optional[bool] = None,
                   fill='max_benefit_tech') -> 'matplotlib.Figure':
        """Displays a bar plot with the population or households share using the technologies with highest net-benefits
        over the study area.

        Parameters
        ----------
        labels: dictionary of str key-value pairs, optional
            Dictionary with the keys-value pairs to use for the data categories.

            .. code-block:: python
               :caption: Example of ``labels`` dictionary

               {'Collected Traditional Biomass': 'Biomass',
               'Collected Improved Biomass': 'Biomass ICS (ND)',
               'Traditional Charcoal': 'Charcoal',
               'Biomass Forced Draft': 'Biomass ICS (FD)',
               'Pellets Forced Draft': 'Pellets ICS (FD)'}

        cmap: dictionary of str key-value pairs, optional
            Dictionary with the colors to use for each technology.

            .. code-block:: python
               :caption: Example of ``cmap`` dictionary

               {'Biomass ICS (ND)': '#6F4070',
               'LPG': '#66C5CC',
               'Biomass': '#FFB6C1',
               'Biomass ICS (FD)': '#af04b3',
               'Pellets ICS (FD)': '#ef02f5',
               'Charcoal': '#364135',
               'Charcoal ICS': '#d4bdc5',
               'Biogas': '#73AF48'}
        x_variable: str, default 'Pop'
            The variable to use in the x axis. Two options are available ``Pop`` and ``Households``.
        fill: str, default 'max_benefit_tech'
            Categorical variable used to color and group the bars.
        ascending: boolean, default `True`
            If `True` it will order the bars in ascending order from left to right.
        orientation: str, default 'horizontal'
            It defines the orientation of the bar plot, takes as options 'horizontal' or 'vertical'.
        font_args: dict, optional
            Dictionary with arguments for the general text of the plot such as text size. It defaults to
            ``font_args=dict(size=10)``.
        annotation_kwargs: dict, optional
            Dictionary with arguments for the annotations text of the plot such as text size, color, vertical and
            horizontal alignment. It defaults to
            ``annotation_kwargs=dict(color='black', size=10, va='center', ha='left')``.
        labs_kwargs: dict, optional
            Dictionary with arguments for the x, y and fill labels. It defaults to
            ``labs_kwargs=dict(x='Stove share', y='Population (Millions)', fill='Cooking technology')``.
        legend_kwargs: dict, optional
            Dictionary with arguments for the legend such as the legend position. It defaults to
            ``legend_kwargs=dict(legend_position='none')``.
        theme_name: str, default 'minimal'
            Theme to use for the plot. Available options are 'minimal' and 'classic' from the
            :doc:`plotnine:generated/plotnine.themes` package.
        height: float, default 1.5
            The heihg of the figure in inches.
        width: float, default 2.5
            The width of the figure in inches.
        save_as: str, optional
            If a string is passed, then the plot will be saved with that name and extension file in
            the:attr:`output_directory` as ``name.pdf``, ``name.png``, ``name.svg``, etc.
        dpi: int, default 150
            The resolution of the figure in dots per inch.

        Returns
        -------
        matplotlib.Figure
            Figure object used to plot the technology split.
        """

        if year is None:
            year = self.specs["end_year"]
        df = self.summary(total=False, pretty=False, labels=labels, cumulative_stats=cumulative_stats, year=year)
        df['labels'] = df[x_variable] / df[x_variable].sum()
        df = df.loc[(df[fill] != 'None')]
        variables = {'Pop': 'Population (Millions)', "Households": 'Households (Millions)'}
        tech_list = df.sort_values(x_variable, ascending=ascending)[fill].tolist()
        if orientation in ['Horizontal', 'horizontal', 'H', 'h']:
            if annotation_kwargs is None:
                annotation_kwargs = dict(color='black', size=10, va='center', ha='left')
        elif orientation in ['Vertical', 'vertical', 'V', 'v']:
            if annotation_kwargs is None:
                annotation_kwargs = dict(color='black', size=10, va='bottom', ha='center')
        else:
            raise ValueError('The value provided to the orientation parameter is not valid. Please choose between '
                             '"horizontal" and "vertical"')
        if text_kwargs is None:
            text_kwargs = dict(text=element_text(size=9))
        else:
            for item, value in text_kwargs.items():
                if isinstance(value, dict):
                    text_kwargs[item] = element_text(**value)
                elif value is None:
                    text_kwargs[item] = element_blank()
        if labs_kwargs is None:
            labs_kwargs = dict(x='Stove share', y=variables[x_variable], fill='Cooking technology')
        else:
            _labs_kwargs = dict(x='Stove share', y=variables[x_variable], fill='Cooking technology')
            _labs_kwargs.update(labs_kwargs)
            labs_kwargs = _labs_kwargs
        if legend_kwargs is None:
            legend_kwargs = dict(legend_position='none')

        if theme_name == 'minimal':
            theme_name = theme_minimal()
        elif theme_name == 'classic':
            theme_name = theme_classic()
        p = (ggplot(df)
             + geom_col(aes(x=fill, y=x_variable, fill=fill))
             + geom_text(aes(y=df[x_variable], x=fill,
                             label=df['labels']),
                         format_string='{:.0%}',
                         **annotation_kwargs)
             + ylim(0, df[x_variable].max() * 1.15)
             + scale_x_discrete(limits=tech_list)
             + theme_name
             + theme(**legend_kwargs, **text_kwargs,
                     panel_background=element_rect(fill=(0, 0, 0, 0)),
                     plot_background=element_rect(fill=(0, 0, 0, 0), color=(0, 0, 0, 0)))
             + labs(**labs_kwargs)
             )
        if orientation in ['Horizontal', 'horizontal', 'H', 'h']:
            p += coord_flip()
        if cmap is not None:
            p += scale_fill_manual(cmap)
        if save_as is not None:
            file = os.path.join(self.output_directory, f'{save_as}.pdf')
            p.save(file, height=height, width=width)
        else:
            return p

    def plot_costs_benefits(self, labels: Optional[dict[str, str]] = None,
                            year: Optional[int] = None,
                            cumulative_stats: bool = True,
                            cmap: Optional[dict[str, str]] = None,
                            height: float = 1.5, width: float = 2.5,
                            save_as: Optional[bool] = None,
                            variable: str = 'max_benefit_tech') -> 'matplotlib.Figure':
        """Displays a stacked bar plot with the aggregated total costs and benefits for the technologies with the
        highest net-benefits over the study area.

        Parameters
        ----------
        variable: str, default 'max_benefit_tech'
            Categorical variable to use to calculate the costs and benefits for (one stacked bar for each technology).
        labels: dictionary of str key-value pairs, optional
            Dictionary with the keys-value pairs to use for the technology categories.

            .. code-block:: python
               :caption: Example of ``labels`` dictionary

               {'Collected Traditional Biomass': 'Biomass',
               'Collected Improved Biomass': 'Biomass ICS (ND)',
               'Traditional Charcoal': 'Charcoal',
               'Biomass Forced Draft': 'Biomass ICS (FD)',
               'Pellets Forced Draft': 'Pellets ICS (FD)'}

        cmap: dictionary of str key-value pairs, optional
            Dictionary with the colors to use for each cost/benefit category.

            .. code-block:: python
               :caption: Example of cmap dictionary

               >>> cmap = {'Health costs avoided': '#542788',
               ...         'Investment costs': '#b35806',
               ...         'Fuel costs': '#f1a340',
               ...         'Emission costs avoided': '#998ec3',
               ...         'Om costs': '#fee0b6',
               ...         'Opportunity cost gained': '#d8daeb'}

        font_args: dictionary, optional
            A dictionary with font arguments. Default to ``font_args=dict(size=10, color='black')``.
        legend_args: dictionary, optional
            A dictionary with legend arguments. Default to ``legend_args=dict(legend_direction='vertical', ncol=1)``,
            but you can give options as ``legend_args=dict(legend_position=(0.5, -0.6), legend_direction='horizontal',
            ncol=2)``.
        height: float, default 1.5
            The heihg of the figure in inches.
        width: float, default 2.5
            The width of the figure in inches.
        save_as: str, optional
            If a string is passed, then the plot will be saved with that name and extension file in
            the:attr:`output_directory` as ``name.pdf``, ``name.png``, ``name.svg``, etc.
        dpi: int, default 150
            The resolution of the figure in dots per inch.

        Returns
        -------
        matplotlib.Figure
            Figure object used to plot the cost and benefits.
        """

        if year is None:
            year = self.specs["end_year"]
        df = self.summary(total=False, pretty=False, labels=labels, cumulative_stats=cumulative_stats, year=year,
                          remove_none=True)
        df['investment_costs'] -= df['salvage_cost']
        df['fuel_costs'] *= -1
        df['investment_costs'] *= -1
        df['om_costs'] *= -1
        value_vars = ['investment_costs', 'fuel_costs', 'om_costs',
                      'health_costs_avoided', 'emissions_costs_avoided', 'opportunity_cost']
        dff = df.melt(id_vars=[variable], value_vars=value_vars)
        dff['variable'] = dff['variable'].str.replace('_', ' ').str.capitalize()
        if cmap is None:
            cmap = {'Health costs avoided': '#542788', 'Investment costs': '#b35806',
                    'Fuel costs': '#f1a340', 'Emissions costs avoided': '#998ec3',
                    'Om costs': '#fee0b6', 'Opportunity cost': '#d8daeb'}
        tech_list = df.sort_values('Pop')[variable].tolist()
        cat_order = ['Health costs avoided',
                     'Emissions costs avoided',
                     'Opportunity cost',
                     'Investment costs',
                     'Fuel costs',
                     'Om costs']
        dff['variable'] = pd.Categorical(dff['variable'], categories=cat_order, ordered=True)
        p = (ggplot(dff)
             + geom_col(aes(x=variable, y='value', fill='variable'))
             + scale_x_discrete(limits=tech_list)
             + scale_fill_manual(cmap)
             + coord_flip()
             + theme_minimal()
             + labs(x='', y='Billion USD', fill='Cost / Benefit')
             # + theme(text=element_text(size=8), legend_position=(0.35, -0.22), legend_direction='horizontal')
             # + guides(fill=guide_legend(ncol=2))
             )
        if save_as is not None:
            file = os.path.join(self.output_directory, f'{save_as}.pdf')
            p.save(file, height=height, width=width)
        else:
            return p

    @staticmethod
    def _reindex_df(df, weight_col):
        """expand the dataframe to prepare for resampling
        result is 1 row per count per sample"""
        df = df.reset_index()
        df = df.reindex(df.index.repeat(df[weight_col]))
        df.reset_index(drop=True, inplace=True)
        return df

    @staticmethod
    def _histogram(df: pd.DataFrame, cat: str, x: str, wrap: Union[facet_wrap, facet_grid] = None,
                   cmap: Optional[dict[str, str]] = None, x_title: str = '', y_title: str = '',
                   kwargs: Optional[dict] = None, font_args: Optional[dict] = None,
                   theme_name: str = 'minimal') -> 'matplotlib.Figure':
        """Function to plot a histogram of a selected variable divided in facets for each technology.

        Parameters
        ----------
        df: pd.DataFrame
            Dataframe subset containing the variable of interest ``x`` and the technology categories ``cat``.
        cat: str
            Column name of the technology categories.
        x: str
            Column name of the variable of interest.
        wrap: facet_wrap or facet_grid
            Object used for facetting the plot.
        cmap: dictionary of str key-value pairs, optional
            Dictionary with the colors to use for technology.
        x_title: str, optional
            Title of the x axis. If `None` is provided, then a default of ``Net benefit per household (USD/yr)`` or
            ``Costs per household (USD/yr)`` will be used depending on the evaluated variable.
        y_title: str, default 'Households'
            Title of the y axis.
        kwargs: dict, optional.
            Dictionary of style arguments passed to the plotting function. For ``histrogram`` the default values used
            are ``dict(binwidth=binwidth, alpha=0.5, size=0.3)``, where ``banwidth`` is calculated as 5% of the range of
            the data.
        font_args: dict, optional.
            Dictionary of font arguments passed to the plotting function. If ``None`` is provided, default values of
            ``dict(size=6)``. For available options see the :doc:`plotnine:generated/plotnine.themes.element_text`
            object.

        Returns
        -------
        matplotlib.Figure
            Figure object used to plot the distribution.
        """
        max_val = df[x].max()
        min_val = df[x].min()
        binwidth = (max_val - min_val) * 0.05
        _kwargs = dict(binwidth=binwidth, alpha=0.8, size=0.3, color='white')
        if kwargs is not None:
            _kwargs = deep_update(_kwargs, kwargs)

        _font_args = dict(size=10)
        if font_args is not None:
            _font_args = deep_update(_font_args, font_args)
            
        if theme_name == 'minimal':
            theme_name = theme_minimal()
        elif theme_name == 'classic':
            theme_name = theme_classic()    
        
        p = (ggplot(df)
             + geom_histogram(aes(x=x,
                                  y=after_stat('count'),
                                  fill=cat,
                                  weight='Households',
                                  ),
                              **_kwargs
                              )
             + scale_fill_manual(cmap)
             + scale_color_manual(cmap, guide=False)
             + theme_name
             + theme(text=element_text(**_font_args))
             + wrap
             + labs(x=x_title, y=y_title, fill='Cooking technology')
             )
        return p
    
    @staticmethod
    def _density(df: pd.DataFrame, cat: str, x: str, 
                 cmap: Optional[dict[str, str]] = None, x_title: str = '', y_title: str = '',
                 kwargs: Optional[dict] = None, font_args: Optional[dict] = None) -> 'matplotlib.Figure':
        """Function to plot a density curve of a selected variable divided in facets for each technology.

        Parameters
        ----------
        df: pd.DataFrame
            Dataframe subset containing the variable of interest ``x`` and the technology categories ``cat``.
        cat: str
            Column name of the technology categories.
        x: str
            Column name of the variable of interest.
        wrap: facet_wrap or facet_grid
            Object used for facetting the plot.
        cmap: dictionary of str key-value pairs, optional
            Dictionary with the colors to use for technology.
        x_title: str, optional
            Title of the x axis. If `None` is provided, then a default of ``Net benefit per household (USD/yr)`` or
            ``Costs per household (USD/yr)`` will be used depending on the evaluated variable.
        y_title: str, default 'Households'
            Title of the y axis.
        kwargs: dict, optional.
            Dictionary of style arguments passed to the plotting function. For ``histrogram`` the default values used
            are ``dict(binwidth=binwidth, alpha=0.5, size=0.3)``, where ``banwidth`` is calculated as 5% of the range of
            the data.
        font_args: dict, optional.
            Dictionary of font arguments passed to the plotting function. If ``None`` is provided, default values of
            ``dict(size=6)``. For available options see the :doc:`plotnine:generated/plotnine.themes.element_text`
            object.

        Returns
        -------
        matplotlib.Figure
            Figure object used to plot the distribution.
        """
        if kwargs is None:
            max_val = df[x].max()
            min_val = df[x].min()
            binwidth = (max_val - min_val) * 0.05
            kwargs = dict(alpha=0.1, size=0.8)
        if font_args is None:
            font_args = dict(size=6)
        p = (ggplot(df)
             + geom_density(aes(x=x,
                                  y=after_stat('count'),
                                  fill=cat,
                                  color=cat,
                                  # weight='Households',
                                  ),
                              **kwargs
                              )
             + scale_fill_manual(cmap)
             + scale_color_manual(cmap, guide=False)
             + theme_minimal()
             + theme(text=element_text(**font_args))
             + labs(x=x_title, y=y_title, fill='Cooking technology')
             )
        return p

    def _plot_quantiles(self, hist, x_variable: str = 'relative_wealth', y_variable: str = 'Households'):
        """Plots vertical lines in quantiles 1 and 3 of the histogram distribution"""
        # Add quantile lines
        q1, q3 = weighted_percentile(a=self.gdf[x_variable].values, q=(25, 75),
                                     weights=self.gdf[y_variable].values)
        line1 = geom_vline(xintercept=q1, color="#4D4D4D", size=0.8, linetype="dashed")
        line3 = geom_vline(xintercept=q3, color="#4D4D4D", size=0.8, linetype="dashed")

        hist = hist + line1 + line3

        # get figure to annotate
        fig = hist.draw()  # get the matplotlib figure object
        plt.close()
        ax = fig.axes[0]  # get the matplotlib axes (more than one if faceted)

        # annotate quantiles
        trans = ax.get_xaxis_transform()
        ax.annotate('Q1', xy=(q1, 1.05), xycoords=trans,
                    horizontalalignment='center',
                    color='#4D4D4D', weight="bold")
        ax.annotate('Q3', xy=(q3, 1.05), xycoords=trans,
                    horizontalalignment='center',
                    color='#4D4D4D', weight="bold")
        return fig

    def plot_distribution(self, type: str = 'histogram', fill: str = 'max_benefit_tech',
                          groupby: str = 'None', variable: str = 'wealth',
                          year = None, cumulative_stats = True,
                          best_mix: bool = True, hh_divider: int = 1, var_divider: int = 1,
                          labels: Optional[dict[str, str]] = None,
                          cmap: Optional[dict[str, str]] = None,
                          x_title: Optional[str] = None, y_title: str = 'Households',
                          groupby_kwargs: Optional[dict] = None,
                          quantiles: bool = False,
                          kwargs: Optional[dict] = None,
                          font_args: Optional[dict] = None, theme_name: str = 'minimal',
                          height: float = 1.5, width: float = 2.5,
                          save_as: Optional[str] = None,
                          dpi: int = 150) -> 'matplotlib.Figure':
        """Displays a distribution plot of the stove mix in relation to a variable.

        The distribution plot will show the count of househols using each stove-type in relation to the net-benefits,
        benefits, costs or wealth over the study area.

        Parameters
        ----------
        type: str, default 'histrogram'
            The type of distribution plot to use. Available options are ``histrogram``.

            .. warning::
                The ``box`` plot option is deprecated from version 0.1.3 to favor accurate representation of data.
                Use ``histrogram`` instead.

        fill: str, default 'max_benefit_tech'
            The categorical variable to use for the color of the histogram bars. It is normally 'max_benefit_tech' as
            we want to show the distribution of the optimal mix of stoves selected under the cost-benefit analisys.
        groupby: str, default 'None'
            Groups the results by urban/rural split. Available options are ``None``, ``isurban`` and ``urban-rural``.
        variable: str, default 'wealth'
            Variable to use for the distribution. Available options are ``net_benefit``, ``benefits``, ``costs`` and
            ``wealth``.
        best_mix: bool, default True
            Whether to plot only results for the highest net-benefit technologies, or all technologies evaluated.
        hh_divider: int, default 1
            Value used to scale the number of households. For example, if ``1000000`` is used, then the households will
            be shown as millions (remember to change the `y_title` parameters in order to reflect this as
            `y_title='Households (millions)'`).
        var_divider: int, default 1
            Value used to scale the analysed value. For example, if ``1000`` is used, then the variable will be divided
            by ``1000``, this is useful to denote units in thousands (remember to change the `x_title` parameters in
            order to reflect this as `x_title='Costs (thousands)'`).
        labels: dictionary of str key-value pairs, optional
            Dictionary with the keys-value pairs to use for each technology.

            .. code-block:: python
               :caption: Example of ``labels`` dictionary

               {'Collected Traditional Biomass': 'Biomass',
               'Collected Improved Biomass': 'Biomass ICS (ND)',
               'Traditional Charcoal': 'Charcoal',
               'Biomass Forced Draft': 'Biomass ICS (FD)',
               'Pellets Forced Draft': 'Pellets ICS (FD)'}

        cmap: dictionary of str key-value pairs, optional
            Dictionary with the colors to use for technology.

            .. code-block:: python
               :caption: Example of ``cmap`` dictionary

               {'Biomass ICS (ND)': '#6F4070',
               'LPG': '#66C5CC',
               'Biomass': '#FFB6C1',
               'Biomass ICS (FD)': '#af04b3',
               'Pellets ICS (FD)': '#ef02f5',
               'Charcoal': '#364135',
               'Charcoal ICS': '#d4bdc5',
               'Biogas': '#73AF48'}

        x_title: str, optional
            Title of the x axis. If `None` is provided, then a default of ``Net benefit per household (USD/yr)``,
            ``Costs per household (USD/yr)`` and ``Relative wealth index (-)`` will be used depending on the evaluated
            variable.
        y_title: str, default 'Households'
            Title of the y axis.
        groupby_kwargs: dict, optional.
            Dictionary of properties of the groups. You can adjust the `scales` making them fixed or free and, if `None`
            is used as `groupby`, the number of colums to split the results per category (`fill`). It defaults to
            ``groupby_kwargs=dict(ncol=1, scales='fixed')``.
        quantiles: boolean, default `False`.
            Boolean to indicate wheter to plot the quantile lines (for Q1 and Q3 only).
        kwargs: dict, optional.
            Dictionary of style arguments passed to the plotting function. The default values used are
            ``dict(binwidth=binwidth, alpha=0.8, size=0.3)``, where ``binwidth`` is calculated as 5% of the range of
            the data.
        font_args: dict, optional.
            Dictionary of font arguments passed to the plotting function. If ``None`` is provided, defaults to
            ``dict(size=6)``. For available options see the :doc:`plotnine:generated/plotnine.themes.element_text`
            object.
        theme_name: str, default 'minimal'
            Theme to use for the plot. Available options are 'minimal' and 'classic' from the
            :doc:`plotnine:generated/plotnine.themes` package.
        height: float, default 1.5
            The heihg of the figure in inches.
        width: float, default 2.5
            The width of the figure in inches.
        save_as: str, optional
            If a string is passed, then the plot will be saved with that name and extension file in
            the:attr:`output_directory` as ``name.pdf``, ``name.png``, ``name.svg``, etc.
        dpi: int, default 150
            The resolution of the figure in dots per inch.

        Returns
        -------
        matplotlib.Figure
            Figure object used to plot the distribution
        """

        if year == None:
            year = self.specs["end_year"]

        if cumulative_stats:
            dff = self.gdf.loc[self.gdf["year"] <= year]
        else:
            dff = self.gdf.loc[self.gdf["year"] == year]

        if type.lower() == 'box':
            if groupby.lower() == 'isurban':
                df = dff.groupby(['IsUrban', 'max_benefit_tech'])[['health_costs_avoided',
                                                                        'opportunity_cost',
                                                                        'emissions_costs_avoided',
                                                                        'salvage_cost',
                                                                        'investment_costs',
                                                                        'fuel_costs',
                                                                        'om_costs',
                                                                        "Households",
                                                                        'Pop']].sum()
                df.reset_index(inplace=True)
                df = self._re_name(df, labels, 'max_benefit_tech')
                tech_list = df.groupby('max_benefit_tech')[['Pop']].sum()
                tech_list = tech_list.reset_index().sort_values('Pop')['max_benefit_tech'].tolist()
                x = 'max_benefit_tech'
            elif groupby.lower() == 'urban-rural':
                df = dff.copy()
                df = self._re_name(df, labels, 'max_benefit_tech')
                df['Urban'] = df['IsUrban'] > 20
                df['Urban'].replace({True: 'Urban', False: 'Rural'}, inplace=True)
                x = 'Urban'
            else:
                if best_mix:
                    df = dff.copy()
                    df = self._re_name(df, labels, 'max_benefit_tech')
                    tech_list = df.groupby('max_benefit_tech')[['Pop']].sum()
                    tech_list = tech_list.reset_index().sort_values('Pop')['max_benefit_tech'].tolist()
                    x = 'max_benefit_tech'
                    if variable == 'net_benefit':
                        # y = '(health_costs_avoided + opportunity_cost_gained + emissions_costs_saved + salvage_value' + \
                        #     ' - investment_costs - fuel_costs - om_costs)'
                        y = 'maximum_net_benefit'
                        title = 'Net benefit per household (kUSD/yr)'
                    elif variable == 'costs':
                        y = 'investment_costs - salvage_value + fuel_costs + om_costs'
                        title = 'Costs per household (kUSD/yr)'
                else:
                    tech_list = []
                    for name, tech in self.techs.items():
                        if tech.benefits is not None:
                            # if 'net_benefit' in tech.__dict__.keys():
                            tech_list.append(name)
                    x = 'tech'
                    if variable == 'net_benefit':
                        y = 'net_benefits'
                        title = 'Net benefit per household (kUSD/yr)'
                    elif variable == 'costs':
                        y = 'costs'
                        title = 'Costs per household (kUSD/yr)'

                    df = pd.DataFrame({x: [], y: []})
                    for tech in tech_list:
                        df = pd.concat([df, pd.DataFrame({x: [tech] * self.techs[tech][y].shape[0],
                                                          y: self.techs[tech][y]})], axis=0)
                    df = self._re_name(df, labels, x)
                    tech_list = df.groupby(x)[[y]].mean()
                    tech_list = tech_list.reset_index().sort_values(y)[x].tolist()

            p = (ggplot(df)
                 + geom_boxplot(aes(x=x,
                                    y=y,
                                    fill=x,
                                    color=x
                                    ),
                                alpha=0.5, outlier_alpha=0.1, raster=True)
                 + scale_fill_manual(cmap)
                 + scale_color_manual(cmap, guide=False)
                 + coord_flip()
                 + theme_minimal()
                 + labs(y=title, fill='Cooking technology')
                 )
            if groupby.lower() == 'urbanrural':
                p += labs(x='Settlement')
            else:
                p += theme(legend_position="none")
                p += scale_x_discrete(limits=tech_list)
                p += labs(x='')

        elif type.lower() == 'density':
            df = dff.groupby(['IsUrban', 'max_benefit_tech'])[['health_costs_avoided',
                                                                        'opportunity_cost',
                                                                        'emissions_costs_avoided',
                                                                        'salvage_cost',
                                                                        'investment_costs',
                                                                        'fuel_costs',
                                                                        'om_costs',
                                                                        "Households",
                                                                        'Pop']].sum()
            df.reset_index(inplace=True)

        if best_mix:
            df = dff[[fill, 'Pop', 'Households', 'maximum_net_benefit',
                           'health_costs_avoided', 'opportunity_cost', 'emissions_costs_avoided',
                           'investment_costs', 'salvage_cost', 'fuel_costs', 'om_costs', 'relative_wealth',
                           'value_of_time']].copy()

            df = self._re_name(df, labels, fill)
            cat = fill
            tech_list = df.groupby(fill)[['Pop']].sum()
            tech_list = tech_list.reset_index().sort_values('Pop')[fill].tolist()

            if variable == 'net_benefits':
                df.rename({'maximum_net_benefit': 'net_benefits'}, inplace=True, axis=1)
            elif variable == 'costs':
                df['costs'] = df['investment_costs'] - df['salvage_value'] + df['fuel_costs'] + df['om_costs']
            elif variable == 'affordability':
                df['costs'] = df['investment_costs'] - df['salvage_value'] + df['fuel_costs'] + df['om_costs']
                df['affordability'] = df['costs'] / self.specs['minimum_wage']
        else:
            tech_list = []
            for name, tech in self.techs.items():
                if tech.net_benefits is not None:
                    tech_list.append(name)
            cat = 'tech'
            if variable == 'net_benefits':
                x = 'net_benefits'
            elif variable == 'costs':
                x = 'costs'

            df = pd.DataFrame({cat: [], x: []})
            for tech in tech_list:
                df = pd.concat([df, pd.DataFrame({cat: [tech] * self.techs[tech][x].shape[0],
                                                  x: self.techs[tech][x],
                                                  'Households': self.techs[tech].households})], axis=0)
            df = self._re_name(df, labels, cat)
            tech_list = df.groupby(cat)[[x]].mean()
            tech_list = tech_list.reset_index().sort_values(x)[cat].tolist()

        _groupby_kwargs = dict(ncol=1, scales='fixed')
        if groupby_kwargs is not None:
            _groupby_kwargs = deep_update(_groupby_kwargs, groupby_kwargs)

        if (groupby in dff.columns) or (groupby.lower() in ['urban-rural', 'rural-urban']):
            if groupby.lower() == 'urban-rural':
                groupby = 'Urban'
                df[groupby] = dff[~dff.index.duplicated()].loc[df.index, 'IsUrban']
                df[groupby] = df[groupby] > 20
                df[groupby].replace({True: 'Urban', False: 'Rural'}, inplace=True)
            else:
                df[groupby] = dff[~dff.index.duplicated()].loc[df.index, groupby]
            _groupby_kwargs.pop('ncol')
            wrap = facet_grid(f'{cat} ~ {groupby}', **_groupby_kwargs)
        elif _groupby_kwargs['ncol'] > 1:
            wrap = facet_wrap(cat, **_groupby_kwargs)
        else:
            wrap = None

        if variable == 'net_benefits':
            x = 'net_benefits'
            if x_title is None:
                x_title = 'Net benefit per household (USD/yr)'
        elif variable == 'costs':
            x = 'costs'
            if x_title is None:
                x_title = 'Costs per household (USD/yr)'
        elif variable in ['relative_wealth', 'wealth']:
            x = 'relative_wealth'
            if x_title is None:
                x_title = 'Relative wealth index (-)'
        elif variable in ['value_of_time', 'time_value']:
            x = 'value_of_time'
            if x_title is None:
                x_title = 'Shadow value of time (US$/h)'
        elif variable in ['affordability']:
            x = 'affordability'
            if x_title is None:
                x_title = 'Total costs over minimum wage (%)'

        df['Households'] /= hh_divider
        df[x] /= var_divider
        df[cat] = df[cat].astype("category").cat.reorder_categories(tech_list[::-1])

        if type.lower() == 'box':
            warn("The box-plot type was deprecated in order to favor accurate representation "
                 "of the data, using 'histogram' instead.", DeprecationWarning, stacklevel=2)
            p = self._histogram(df, cat, x, wrap, cmap, x_title, y_title, kwargs, font_args, theme_name)
        elif type.lower() == 'histogram':
            p = self._histogram(df, cat, x, wrap, cmap, x_title, y_title, kwargs, font_args, theme_name)
        elif type.lower() == 'density':
            raise NotImplementedError('Violin plots are not yet implemented')
        elif type.lower() == 'violin':
            raise NotImplementedError('Violin plots are not yet implemented')

        if groupby.lower() == 'urbanrural':
            p += labs(x='Settlement')
        else:
            p += theme(legend_position="none")

        if quantiles:
            p = self._plot_quantiles(p, x_variable=x, y_variable='Households')
        else:
            p = p.draw()
            plt.close()

        p.set_size_inches(width, height)
        # p.set_dpi(dpi)

        if save_as is not None:
            file = os.path.join(self.output_directory, f'{save_as}')
            p.savefig(file, bbox_inches='tight', transparent=True, dpi=dpi)

        return p

    def to_csv(self, name: str):
        """Saves the main GeoDataFrame :attr:`gdf` as a ``.csv`` file into the :attr:`output_directory`.

        Parameters
        ----------
        name: str
            Name of the file.
        """
        name = os.path.join(self.output_directory, name + '.csv')

        pt = self.gdf.copy()

        pt["X"] = pt["geometry"].x
        pt["Y"] = pt["geometry"].y

        df = pd.DataFrame(pt.drop(columns='geometry'))
        df.to_csv(name, index=False)<|MERGE_RESOLUTION|>--- conflicted
+++ resolved
@@ -2309,15 +2309,6 @@
             print('    - Salvage')
             self.extract_salvage()
 
-<<<<<<< HEAD
-            for tech in self.gdf["max_benefit_tech"].dropna().unique():
-                # self.gdf.reset_index(drop=False, inplace=True)
-                mask = (self.gdf["year"] == self.year) & (self.gdf["max_benefit_tech"] == tech)
-                self.gdf.loc[mask[mask].index, 'year'] += self.techs[tech].tech_life
-                # self.gdf.set_index('index', inplace=True)
-
-=======
->>>>>>> 4d2e8ed3
             dff = self.gdf.copy()
             dff.sort_values(by='year', inplace=True)
             dff_unique = dff[~dff.index.duplicated(keep='first')]
