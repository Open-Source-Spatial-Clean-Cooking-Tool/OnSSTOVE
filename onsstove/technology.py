--- conflicted
+++ resolved
@@ -328,13 +328,13 @@
         self.time_value = self.total_time_saved * df["value_of_time"] * df["Households"]
 
     def costs(self):
-<<<<<<< HEAD
+
         self.cost = (self.discounted_fuel_cost + self.discounted_inv + self.discounted_om_costs - self.discounted_salvage_cost) / self.discounted_energy
 
     def net_benefit(self, gdf):
         self.costs()
         gdf["net_benefit_{}".format(self.name)] = self.distributed_morbidity + self.distributed_mortality + self.decreased_carbon_emissions + self.time_value - self.cost
-=======
+
         self.costs = (
                                  self.discounted_fuel_cost + self.discounted_inv + self.discounted_om_costs - self.discounted_salvage_cost) / self.discounted_energy
 
@@ -344,7 +344,7 @@
                                                               row: self.urban_morbidity + self.urban_mortality + self.decreased_carbon_emissions + self.time_value - self.costs if
         df["IsUrban"] == 2 else
         self.rural_morbidity + self.rural_mortality + self.decreased_carbon_emissions + self.time_value - self.costs)
->>>>>>> 3dfebcbc
+
 
 
 class LPG(Technology):
