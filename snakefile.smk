import os
cwd = os.getcwd()

SCENARIOS = ['LPG International price - Rural-Urban']
SENSITIVITY = ['All_benefits', 'Health_benefits', 'Social_benefits', 'Environment_benefits']
# SENSITIVITY, = glob_wildcards("../Clean cooking Africa paper/04. OnSSTOVE inputs/LPG International price - Rural-Urban/Sensitivity_files/{sensitivity}/BDI_scenario_file.csv")

<<<<<<< HEAD
COUNTRIES = ['DJI']

=======
COUNTRIES = ['AGO', 'BDI', 'ZAF', 'TZA']
>>>>>>> 0d723720

# COUNTRIES = ['AGO', 'BDI', 'BEN', 'BFA', 'BWA', 'CAF', 'CIV', 'CMR',
#              'COD', 'COG', 'ERI', 'ETH', 'GAB', 'GHA', 'GIN',
#              'GMB', 'GNB', 'GNQ', 'KEN', 'LBR', 'LSO', 'MDG', 'MLI',
#              'MOZ', 'MRT', 'MWI', 'NAM', 'NER', 'NGA', 'RWA',
#              'SEN', 'SLE', 'SWZ', 'TCD', 'TGO', 'TZA',
#              'UGA', 'ZAF', 'ZMB', 'ZWE']

# COUNTRIES = ['AGO', 'BDI', 'BEN', 'BFA', 'BWA', 'CAF', 'CIV', 'CMR',
#              'COD', 'COG', 'DJI', 'ERI', 'ETH', 'GAB', 'GHA', 'GIN',
#              'GMB', 'GNB', 'GNQ', 'KEN', 'LBR', 'LSO', 'MDG', 'MLI',
#              'MOZ', 'MRT', 'MWI', 'NAM', 'NER', 'NGA', 'RWA', 'SDN',
#              'SEN', 'SLE', 'SOM', 'SSD', 'SWZ', 'TCD', 'TGO', 'TZA',
#              'UGA', 'ZAF', 'ZMB', 'ZWE']

rule all:
    input:
        expand("../Clean cooking Africa paper/06. Results/{scenario}/{country}/{sensitivity}/results.pkl",
               country=COUNTRIES,
               sensitivity=SENSITIVITY,
               scenario=SCENARIOS)

rule extract_forest:
    input:
         forest = r"..\Clean cooking Africa paper\01. Data\GIS-data\Forest\Forest_height_2019_SAFR.tif",
    params:
          country = "{country}"
    output:
          forest = r"..\Clean cooking Africa paper\01. Data\GIS-data\Forest/{country}/Forest.tif",
    script:
          "scripts/extract_forest.py"


rule process_data:
    input:
         population = "../Clean cooking Africa paper/01. Data/GIS-data/Population/{country}_ppp_2020_UNadj_constrained.tif",
         mask_layer = r"..\Clean cooking Africa paper\01. Data\GIS-data\Admin\Admin_1.shp",
         ghs = r"..\Clean cooking Africa paper\01. Data\GIS-data\Urban\GHS_SMOD_POP2015_GLOBE_R2019A_54009_1K_V2_0.tif",
         forest = rules.extract_forest.output.forest,
         walking_friction = r"..\Clean cooking Africa paper\01. Data\GIS-data\Walking_friction\walking_friction.tif",
         hv_lines = r"..\Clean cooking Africa paper\01. Data\GIS-data\HV\All_HV.shp",
         mv_lines = r"..\Clean cooking Africa paper\01. Data\GIS-data\MV\All_MV.gpkg",
         ntl = r"..\Clean cooking Africa paper\01. Data\GIS-data\NightLights\Africa.tif",
         traveltime_cities = r"..\Clean cooking Africa paper\01. Data\GIS-data\Traveltime_to_cities\2015_accessibility_to_cities_v2.tif",
         temperature = r"..\Clean cooking Africa paper\01. Data\GIS-data\Temperature\TEMP.tif",
         buffaloes = r"..\Clean cooking Africa paper\01. Data\GIS-data\Global livestock\Buffaloes\5_Bf_2010_Da.tif",
         cattles = r"..\Clean cooking Africa paper\01. Data\GIS-data\Global livestock\Cattle\5_Ct_2010_Da.tif",
         poultry = r"..\Clean cooking Africa paper\01. Data\GIS-data\Global livestock\Chickens\5_Ch_2010_Da.tif",
         goats = r"..\Clean cooking Africa paper\01. Data\GIS-data\Global livestock\Goats\5_Gt_2010_Da.tif",
         pigs = r"..\Clean cooking Africa paper\01. Data\GIS-data\Global livestock\Pigs\5_Pg_2010_Da.tif",
         sheeps = r"..\Clean cooking Africa paper\01. Data\GIS-data\Global livestock\Sheep\5_Sh_2010_Da.tif",
         water = r"..\Clean cooking Africa paper\01. Data\GIS-data\Water scarcity\y2019m07d11_aqueduct30_annual_v01.gpkg"
    params:
          output_directory = "../Clean cooking Africa paper/06. Results/Processed data/{country}",
          country = "{country}"
    output:
          mask_layer = "../Clean cooking Africa paper/06. Results/Processed data/{country}/Administrative/Country_boundaries/Country_boundaries.geojson",
          population = "../Clean cooking Africa paper/06. Results/Processed data/{country}/Demographics/Population/Population.tif",
          ghs = "../Clean cooking Africa paper/06. Results/Processed data/{country}/Demographics/Urban/Urban.tif",
          forest = "../Clean cooking Africa paper/06. Results/Processed data/{country}/Biomass/Forest/Forest.tif",
          biomass_friction = "../Clean cooking Africa paper/06. Results/Processed data/{country}/Biomass/Friction/Friction.tif",
          # hv_lines = "Africa/{country}/Electricity/HV_lines/HV_lines.geojson",
          mv_lines = "../Clean cooking Africa paper/06. Results/Processed data/{country}/Electricity/MV_lines/MV_lines.geojson",
          ntl = "../Clean cooking Africa paper/06. Results/Processed data/{country}/Electricity/Night_time_lights/Night_time_lights.tif",
          traveltime_cities = "../Clean cooking Africa paper/06. Results/Processed data/{country}/LPG/Traveltime/Traveltime.tif",
          temperature = "../Clean cooking Africa paper/06. Results/Processed data/{country}/Biogas/Temperature/Temperature.tif",
          buffaloes = "../Clean cooking Africa paper/06. Results/Processed data/{country}/Biogas/Livestock/buffaloes/buffaloes.tif",
          cattles = "../Clean cooking Africa paper/06. Results/Processed data/{country}/Biogas/Livestock/cattles/cattles.tif",
          poultry = "../Clean cooking Africa paper/06. Results/Processed data/{country}/Biogas/Livestock/poultry/poultry.tif",
          goats = "../Clean cooking Africa paper/06. Results/Processed data/{country}/Biogas/Livestock/goats/goats.tif",
          pigs = "../Clean cooking Africa paper/06. Results/Processed data/{country}/Biogas/Livestock/pigs/pigs.tif",
          sheeps = "../Clean cooking Africa paper/06. Results/Processed data/{country}/Biogas/Livestock/sheeps/sheeps.tif",
          water = "../Clean cooking Africa paper/06. Results/Processed data/{country}/Biogas/Water scarcity/Water scarcity.tif"
    script:
          "scripts/data_processing.py"

rule prepare_model:
    input:
         prep_file = r"..\Clean cooking Africa paper\04. OnSSTOVE inputs\{scenario}\Prep_files/{country}_prep_file.csv",
         wealth_index = r"..\Clean cooking Africa paper\01. Data\GIS-data\Poverty\{country}_relative_wealth_index.csv" ,
         techs_file = r"..\Clean cooking Africa paper\04. OnSSTOVE inputs\{scenario}\Technical_specs\{country}_file_tech_specs.csv",
         mask_layer = rules.process_data.output.mask_layer,
         population = rules.process_data.output.population,
         ghs = rules.process_data.output.ghs,
         forest = rules.process_data.output.forest,
         biomass_friction = rules.process_data.output.biomass_friction,
         mv_lines = rules.process_data.output.mv_lines,
         ntl = rules.process_data.output.ntl,
         traveltime_cities = rules.process_data.output.traveltime_cities,
         temperature = rules.process_data.output.temperature,
         water = rules.process_data.output.water,
         tiers = r"..\Clean cooking Africa paper\01. Data\GIS-data\Electricity tiers\tiersofaccess_SSA_2018.tif",
         buffaloes = rules.process_data.output.buffaloes,
         cattles = rules.process_data.output.buffaloes,
         poultry = rules.process_data.output.poultry,
         goats = rules.process_data.output.goats,
         pigs = rules.process_data.output.pigs,
         sheeps = rules.process_data.output.sheeps
    params:
          output_directory = "../Clean cooking Africa paper/06. Results/{scenario}/{country}",
          country = "{country}"
    output:
          model = "../Clean cooking Africa paper/06. Results/{scenario}/{country}/model.pkl"
    script:
          "scripts/model_preparation.py"

rule run_model:
    input:
         model = rules.prepare_model.output.model,
         scenario_file = r"..\Clean cooking Africa paper\04. OnSSTOVE inputs\{scenario}\Sensitivity_files\{sensitivity}\{country}_scenario_file.csv"
    params:
          output_directory = "../Clean cooking Africa paper/06. Results/{scenario}/{country}/{sensitivity}",
          country = "{country}"
    output:
          results = "../Clean cooking Africa paper/06. Results/{scenario}/{country}/{sensitivity}/results.pkl",
    script:
          "scripts/model_run.py"

rule main_plot:
    input:
         tech_split = "../Clean cooking Africa paper/06. Results/{scenario}/{country}/{sensitivity}/tech_split.pdf",
         max_benefits = "../Clean cooking Africa paper/06. Results/{scenario}/{country}/{sensitivity}/max_benefits_box.pdf",
         benefits_costs = "../Clean cooking Africa paper/06. Results/{scenario}/{country}/{sensitivity}/benefits_costs.pdf",
         max_benefit_tech = "../Clean cooking Africa paper/06. Results/{scenario}/{country}/{sensitivity}/max_benefit_tech.pdf"
    params:
          path = "../Clean cooking Africa paper/06. Results/{scenario}/{country}/{sensitivity}/",
    output:
          main_plot = "../Clean cooking Africa paper/06. Results/{scenario}/{country}/{sensitivity}/main_plot.pdf"
    shell:
         """
         pdflatex "\\newcommand\path{{"{params.path}"}}\input{{scripts/main_plot.tex}}" -output-directory "{params.path}"
         """

rule get_main_plot:
    input:
         expand("../Clean cooking Africa paper/06. Results/{scenario}/{country}/{sensitivity}/main_plot.pdf",
                country=COUNTRIES,
                sensitivity=SENSITIVITY,
                scenario=SCENARIOS)


rule merge_results:
    input:
         results = expand("../Clean cooking Africa paper/06. Results/{{scenario}}/{country}/{{sensitivity}}/results.pkl",
                           country=COUNTRIES),
         summaries = expand("../Clean cooking Africa paper/06. Results/{{scenario}}/{country}/{{sensitivity}}/summary.csv",
                            country=COUNTRIES),
         boundaries = rules.process_data.input.mask_layer
    params:
          output_directory = "../Clean cooking Africa paper/06. Results/Africa/{scenario}/{sensitivity}",
          countries = COUNTRIES
    output:
          map = "../Clean cooking Africa paper/06. Results/{scenario}/Africa/{sensitivity}/max_benefit_tech.tif",
          summary = "../Clean cooking Africa paper/06. Results/{scenario}/Africa/{sensitivity}/summary.csv",
          results = "../Clean cooking Africa paper/06. Results/{scenario}/Africa/{sensitivity}/results.gz"
    script:
          "scripts/merge_results.py"

rule get_map:
    input:
         expand("../Clean cooking Africa paper/06. Results/{scenario}/Africa/{sensitivity}/max_benefit_tech.tif",
               sensitivity=SENSITIVITY,
               scenario=SCENARIOS)

rule colormap:
    input:
         results = rules.merge_results.output.results
    output:
          colormap = "../Clean cooking Africa paper/06. Results/{scenario}/Africa/{sensitivity}/ColorMap.clr"
    script:
          "scripts/colormap_generator.py"

rule get_colormap:
    input:
         expand("../Clean cooking Africa paper/06. Results/{scenario}/Africa/{sensitivity}/ColorMap.clr",
               sensitivity=SENSITIVITY,
               scenario=SCENARIOS)<|MERGE_RESOLUTION|>--- conflicted
+++ resolved
@@ -5,12 +5,12 @@
 SENSITIVITY = ['All_benefits', 'Health_benefits', 'Social_benefits', 'Environment_benefits']
 # SENSITIVITY, = glob_wildcards("../Clean cooking Africa paper/04. OnSSTOVE inputs/LPG International price - Rural-Urban/Sensitivity_files/{sensitivity}/BDI_scenario_file.csv")
 
-<<<<<<< HEAD
+
 COUNTRIES = ['DJI']
 
-=======
+
 COUNTRIES = ['AGO', 'BDI', 'ZAF', 'TZA']
->>>>>>> 0d723720
+
 
 # COUNTRIES = ['AGO', 'BDI', 'BEN', 'BFA', 'BWA', 'CAF', 'CIV', 'CMR',
 #              'COD', 'COG', 'ERI', 'ETH', 'GAB', 'GHA', 'GIN',
